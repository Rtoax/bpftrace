#include "gmock/gmock.h"
#include "gtest/gtest.h"
#include "bpforc.h"
#include "bpftrace.h"
#include "clang_parser.h"
#include "codegen_llvm.h"
#include "driver.h"
#include "fake_map.h"
#include "semantic_analyser.h"

namespace bpftrace {
namespace test {
namespace codegen {

using ::testing::_;

TEST(codegen, populate_sections)
{
  BPFtrace bpftrace;
  Driver driver;

  ASSERT_EQ(driver.parse_str("kprobe:foo { 1 } kprobe:bar { 1 }"), 0);
  ast::SemanticAnalyser semantics(driver.root_, bpftrace);
  ASSERT_EQ(semantics.analyse(), 0);
  std::stringstream out;
  ast::CodegenLLVM codegen(driver.root_, bpftrace);
  auto bpforc = codegen.compile();

  // Check sections are populated
  EXPECT_EQ(bpforc->sections_.size(), 2);
  EXPECT_EQ(bpforc->sections_.count("s_kprobe:foo"), 1);
  EXPECT_EQ(bpforc->sections_.count("s_kprobe:bar"), 1);
}

TEST(codegen, printf_offsets)
{
  BPFtrace bpftrace;
  Driver driver;

  ASSERT_EQ(driver.parse_str("struct Foo { char c; int i; } kprobe:f { $foo = (Foo*)0; printf(\"%c %u\\n\", $foo->c, $foo->i) }"), 0);
  ClangParser clang;
  clang.parse(driver.root_, bpftrace.structs_);
  ast::SemanticAnalyser semantics(driver.root_, bpftrace);
  ASSERT_EQ(semantics.analyse(), 0);
  ASSERT_EQ(semantics.create_maps(true), 0);
  std::stringstream out;
  ast::CodegenLLVM codegen(driver.root_, bpftrace);
  auto bpforc = codegen.compile();

  EXPECT_EQ(bpftrace.printf_args_.size(), 1);
  auto &fmt = std::get<0>(bpftrace.printf_args_[0]);
  auto &args = std::get<1>(bpftrace.printf_args_[0]);

  EXPECT_EQ(fmt, "%c %u\n");

  EXPECT_EQ(args.size(), 2);

  EXPECT_EQ(args[0].type.type, Type::integer);
  EXPECT_EQ(args[0].type.size, 1);
  EXPECT_EQ(args[0].offset, 8);

  EXPECT_EQ(args[1].type.type, Type::integer);
  EXPECT_EQ(args[1].type.size, 4);
  EXPECT_EQ(args[1].offset, 12);
}

std::string header = R"HEAD(; ModuleID = 'bpftrace'
source_filename = "bpftrace"
target datalayout = "e-m:e-p:64:64-i64:64-n32:64-S128"
target triple = "bpf-pc-linux"

)HEAD";

void test(const std::string &input, const std::string expected_output)
{
  BPFtrace bpftrace;
  Driver driver;
  FakeMap::next_mapfd_ = 1;

  ASSERT_EQ(driver.parse_str(input), 0);

  ClangParser clang;
  clang.parse(driver.root_, bpftrace.structs_);

  ast::SemanticAnalyser semantics(driver.root_, bpftrace);
  ASSERT_EQ(semantics.analyse(), 0);
  ASSERT_EQ(semantics.create_maps(true), 0);

  std::stringstream out;
  ast::CodegenLLVM codegen(driver.root_, bpftrace);
  codegen.compile(true, out);

  std::string full_expected_output = header + expected_output;
  EXPECT_EQ(full_expected_output, out.str());
}

TEST(codegen, empty_function)
{
  test("kprobe:f { 1; }",

R"EXPECTED(; Function Attrs: norecurse nounwind readnone
define i64 @"kprobe:f"(i8* nocapture readnone) local_unnamed_addr #0 section "s_kprobe:f" {
entry:
  ret i64 0
}

attributes #0 = { norecurse nounwind readnone }
)EXPECTED");
}

TEST(codegen, map_assign_int)
{
  test("kprobe:f { @x = 1; }",

R"EXPECTED(; Function Attrs: nounwind
declare i64 @llvm.bpf.pseudo(i64, i64) #0

; Function Attrs: argmemonly nounwind
declare void @llvm.lifetime.start.p0i8(i64, i8* nocapture) #1

define i64 @"kprobe:f"(i8* nocapture readnone) local_unnamed_addr section "s_kprobe:f" {
entry:
  %"@x_val" = alloca i64, align 8
  %"@x_key" = alloca i64, align 8
  %1 = bitcast i64* %"@x_key" to i8*
  call void @llvm.lifetime.start.p0i8(i64 -1, i8* nonnull %1)
  store i64 0, i64* %"@x_key", align 8
  %2 = bitcast i64* %"@x_val" to i8*
  call void @llvm.lifetime.start.p0i8(i64 -1, i8* nonnull %2)
  store i64 1, i64* %"@x_val", align 8
  %pseudo = tail call i64 @llvm.bpf.pseudo(i64 1, i64 1)
  %update_elem = call i64 inttoptr (i64 2 to i64 (i8*, i8*, i8*, i64)*)(i64 %pseudo, i64* nonnull %"@x_key", i64* nonnull %"@x_val", i64 0)
  call void @llvm.lifetime.end.p0i8(i64 -1, i8* nonnull %1)
  call void @llvm.lifetime.end.p0i8(i64 -1, i8* nonnull %2)
  ret i64 0
}

; Function Attrs: argmemonly nounwind
declare void @llvm.lifetime.end.p0i8(i64, i8* nocapture) #1

attributes #0 = { nounwind }
attributes #1 = { argmemonly nounwind }
)EXPECTED");
}

TEST(codegen, map_assign_string)
{
  test("kprobe:f { @x = \"blah\"; }",

R"EXPECTED(; Function Attrs: nounwind
declare i64 @llvm.bpf.pseudo(i64, i64) #0

; Function Attrs: argmemonly nounwind
declare void @llvm.lifetime.start.p0i8(i64, i8* nocapture) #1

define i64 @"kprobe:f"(i8* nocapture readnone) local_unnamed_addr section "s_kprobe:f" {
entry:
  %"@x_key" = alloca i64, align 8
  %str = alloca [64 x i8], align 1
  %1 = getelementptr inbounds [64 x i8], [64 x i8]* %str, i64 0, i64 0
  call void @llvm.lifetime.start.p0i8(i64 -1, i8* nonnull %1)
  store i8 98, i8* %1, align 1
  %str.repack1 = getelementptr inbounds [64 x i8], [64 x i8]* %str, i64 0, i64 1
  store i8 108, i8* %str.repack1, align 1
  %str.repack2 = getelementptr inbounds [64 x i8], [64 x i8]* %str, i64 0, i64 2
  store i8 97, i8* %str.repack2, align 1
  %str.repack3 = getelementptr inbounds [64 x i8], [64 x i8]* %str, i64 0, i64 3
  store i8 104, i8* %str.repack3, align 1
  %str.repack4 = getelementptr inbounds [64 x i8], [64 x i8]* %str, i64 0, i64 4
  %2 = bitcast i64* %"@x_key" to i8*
  call void @llvm.memset.p0i8.i64(i8* %str.repack4, i8 0, i64 60, i32 1, i1 false)
  call void @llvm.lifetime.start.p0i8(i64 -1, i8* nonnull %2)
  store i64 0, i64* %"@x_key", align 8
  %pseudo = tail call i64 @llvm.bpf.pseudo(i64 1, i64 1)
  %update_elem = call i64 inttoptr (i64 2 to i64 (i8*, i8*, i8*, i64)*)(i64 %pseudo, i64* nonnull %"@x_key", [64 x i8]* nonnull %str, i64 0)
  call void @llvm.lifetime.end.p0i8(i64 -1, i8* nonnull %2)
  call void @llvm.lifetime.end.p0i8(i64 -1, i8* nonnull %1)
  ret i64 0
}

; Function Attrs: argmemonly nounwind
declare void @llvm.lifetime.end.p0i8(i64, i8* nocapture) #1

; Function Attrs: argmemonly nounwind
declare void @llvm.memset.p0i8.i64(i8* nocapture writeonly, i8, i64, i32, i1) #1

attributes #0 = { nounwind }
attributes #1 = { argmemonly nounwind }
)EXPECTED");
}

TEST(codegen, map_key_int)
{
  test("kprobe:f { @x[11,22,33] = 44 }",

R"EXPECTED(; Function Attrs: nounwind
declare i64 @llvm.bpf.pseudo(i64, i64) #0

; Function Attrs: argmemonly nounwind
declare void @llvm.lifetime.start.p0i8(i64, i8* nocapture) #1

define i64 @"kprobe:f"(i8* nocapture readnone) local_unnamed_addr section "s_kprobe:f" {
entry:
  %"@x_val" = alloca i64, align 8
  %"@x_key" = alloca [24 x i8], align 8
  %1 = getelementptr inbounds [24 x i8], [24 x i8]* %"@x_key", i64 0, i64 0
  call void @llvm.lifetime.start.p0i8(i64 -1, i8* nonnull %1)
  store i64 11, i8* %1, align 8
  %2 = getelementptr inbounds [24 x i8], [24 x i8]* %"@x_key", i64 0, i64 8
  store i64 22, i8* %2, align 8
  %3 = getelementptr inbounds [24 x i8], [24 x i8]* %"@x_key", i64 0, i64 16
  store i64 33, i8* %3, align 8
  %4 = bitcast i64* %"@x_val" to i8*
  call void @llvm.lifetime.start.p0i8(i64 -1, i8* nonnull %4)
  store i64 44, i64* %"@x_val", align 8
  %pseudo = tail call i64 @llvm.bpf.pseudo(i64 1, i64 1)
  %update_elem = call i64 inttoptr (i64 2 to i64 (i8*, i8*, i8*, i64)*)(i64 %pseudo, [24 x i8]* nonnull %"@x_key", i64* nonnull %"@x_val", i64 0)
  call void @llvm.lifetime.end.p0i8(i64 -1, i8* nonnull %1)
  call void @llvm.lifetime.end.p0i8(i64 -1, i8* nonnull %4)
  ret i64 0
}

; Function Attrs: argmemonly nounwind
declare void @llvm.lifetime.end.p0i8(i64, i8* nocapture) #1

attributes #0 = { nounwind }
attributes #1 = { argmemonly nounwind }
)EXPECTED");
}
TEST(codegen, map_key_string)
{
  test("kprobe:f { @x[\"a\", \"b\"] = 44 }",

R"EXPECTED(; Function Attrs: nounwind
declare i64 @llvm.bpf.pseudo(i64, i64) #0

; Function Attrs: argmemonly nounwind
declare void @llvm.lifetime.start.p0i8(i64, i8* nocapture) #1

define i64 @"kprobe:f"(i8* nocapture readnone) local_unnamed_addr section "s_kprobe:f" {
entry:
  %"@x_val" = alloca i64, align 8
  %"@x_key" = alloca [128 x i8], align 1
  %1 = getelementptr inbounds [128 x i8], [128 x i8]* %"@x_key", i64 0, i64 0
  call void @llvm.lifetime.start.p0i8(i64 -1, i8* nonnull %1)
  store i8 97, i8* %1, align 1
  %str.sroa.3.0..sroa_idx = getelementptr inbounds [128 x i8], [128 x i8]* %"@x_key", i64 0, i64 1
  %str1.sroa.0.0..sroa_idx = getelementptr inbounds [128 x i8], [128 x i8]* %"@x_key", i64 0, i64 64
  call void @llvm.memset.p0i8.i64(i8* %str.sroa.3.0..sroa_idx, i8 0, i64 63, i32 1, i1 false)
  store i8 98, i8* %str1.sroa.0.0..sroa_idx, align 1
  %str1.sroa.3.0..sroa_idx = getelementptr inbounds [128 x i8], [128 x i8]* %"@x_key", i64 0, i64 65
  %2 = bitcast i64* %"@x_val" to i8*
  call void @llvm.memset.p0i8.i64(i8* %str1.sroa.3.0..sroa_idx, i8 0, i64 63, i32 1, i1 false)
  call void @llvm.lifetime.start.p0i8(i64 -1, i8* nonnull %2)
  store i64 44, i64* %"@x_val", align 8
  %pseudo = tail call i64 @llvm.bpf.pseudo(i64 1, i64 1)
  %update_elem = call i64 inttoptr (i64 2 to i64 (i8*, i8*, i8*, i64)*)(i64 %pseudo, [128 x i8]* nonnull %"@x_key", i64* nonnull %"@x_val", i64 0)
  call void @llvm.lifetime.end.p0i8(i64 -1, i8* nonnull %1)
  call void @llvm.lifetime.end.p0i8(i64 -1, i8* nonnull %2)
  ret i64 0
}

; Function Attrs: argmemonly nounwind
declare void @llvm.lifetime.end.p0i8(i64, i8* nocapture) #1

; Function Attrs: argmemonly nounwind
declare void @llvm.memset.p0i8.i64(i8* nocapture writeonly, i8, i64, i32, i1) #1

attributes #0 = { nounwind }
attributes #1 = { argmemonly nounwind }
)EXPECTED");
}

TEST(codegen, builtin_nsecs)
{
  test("kprobe:f { @x = nsecs }",

R"EXPECTED(; Function Attrs: nounwind
declare i64 @llvm.bpf.pseudo(i64, i64) #0

; Function Attrs: argmemonly nounwind
declare void @llvm.lifetime.start.p0i8(i64, i8* nocapture) #1

define i64 @"kprobe:f"(i8* nocapture readnone) local_unnamed_addr section "s_kprobe:f" {
entry:
  %"@x_val" = alloca i64, align 8
  %"@x_key" = alloca i64, align 8
  %get_ns = tail call i64 inttoptr (i64 5 to i64 ()*)()
  %1 = bitcast i64* %"@x_key" to i8*
  call void @llvm.lifetime.start.p0i8(i64 -1, i8* nonnull %1)
  store i64 0, i64* %"@x_key", align 8
  %2 = bitcast i64* %"@x_val" to i8*
  call void @llvm.lifetime.start.p0i8(i64 -1, i8* nonnull %2)
  store i64 %get_ns, i64* %"@x_val", align 8
  %pseudo = tail call i64 @llvm.bpf.pseudo(i64 1, i64 1)
  %update_elem = call i64 inttoptr (i64 2 to i64 (i8*, i8*, i8*, i64)*)(i64 %pseudo, i64* nonnull %"@x_key", i64* nonnull %"@x_val", i64 0)
  call void @llvm.lifetime.end.p0i8(i64 -1, i8* nonnull %1)
  call void @llvm.lifetime.end.p0i8(i64 -1, i8* nonnull %2)
  ret i64 0
}

; Function Attrs: argmemonly nounwind
declare void @llvm.lifetime.end.p0i8(i64, i8* nocapture) #1

attributes #0 = { nounwind }
attributes #1 = { argmemonly nounwind }
)EXPECTED");
}

TEST(codegen, builtin_stack)
{
  test("kprobe:f { @x = stack }",

R"EXPECTED(; Function Attrs: nounwind
declare i64 @llvm.bpf.pseudo(i64, i64) #0

; Function Attrs: argmemonly nounwind
declare void @llvm.lifetime.start.p0i8(i64, i8* nocapture) #1

define i64 @"kprobe:f"(i8*) local_unnamed_addr section "s_kprobe:f" {
entry:
  %"@x_val" = alloca i64, align 8
  %"@x_key" = alloca i64, align 8
  %get_pid_tgid = tail call i64 inttoptr (i64 14 to i64 ()*)()
  %1 = shl i64 %get_pid_tgid, 32
  %pseudo = tail call i64 @llvm.bpf.pseudo(i64 1, i64 2)
  %get_stackid = tail call i64 inttoptr (i64 27 to i64 (i8*, i8*, i64)*)(i8* %0, i64 %pseudo, i64 0)
  %2 = or i64 %get_stackid, %1
  %3 = bitcast i64* %"@x_key" to i8*
  call void @llvm.lifetime.start.p0i8(i64 -1, i8* nonnull %3)
  store i64 0, i64* %"@x_key", align 8
  %4 = bitcast i64* %"@x_val" to i8*
  call void @llvm.lifetime.start.p0i8(i64 -1, i8* nonnull %4)
  store i64 %2, i64* %"@x_val", align 8
  %pseudo1 = tail call i64 @llvm.bpf.pseudo(i64 1, i64 1)
  %update_elem = call i64 inttoptr (i64 2 to i64 (i8*, i8*, i8*, i64)*)(i64 %pseudo1, i64* nonnull %"@x_key", i64* nonnull %"@x_val", i64 0)
  call void @llvm.lifetime.end.p0i8(i64 -1, i8* nonnull %3)
  call void @llvm.lifetime.end.p0i8(i64 -1, i8* nonnull %4)
  ret i64 0
}

; Function Attrs: argmemonly nounwind
declare void @llvm.lifetime.end.p0i8(i64, i8* nocapture) #1

attributes #0 = { nounwind }
attributes #1 = { argmemonly nounwind }
)EXPECTED");
}

TEST(codegen, builtin_ustack)
{
  test("kprobe:f { @x = ustack }",

R"EXPECTED(; Function Attrs: nounwind
declare i64 @llvm.bpf.pseudo(i64, i64) #0

; Function Attrs: argmemonly nounwind
declare void @llvm.lifetime.start.p0i8(i64, i8* nocapture) #1

define i64 @"kprobe:f"(i8*) local_unnamed_addr section "s_kprobe:f" {
entry:
  %"@x_val" = alloca i64, align 8
  %"@x_key" = alloca i64, align 8
  %get_pid_tgid = tail call i64 inttoptr (i64 14 to i64 ()*)()
  %1 = shl i64 %get_pid_tgid, 32
  %pseudo = tail call i64 @llvm.bpf.pseudo(i64 1, i64 2)
  %get_stackid = tail call i64 inttoptr (i64 27 to i64 (i8*, i8*, i64)*)(i8* %0, i64 %pseudo, i64 256)
  %2 = or i64 %get_stackid, %1
  %3 = bitcast i64* %"@x_key" to i8*
  call void @llvm.lifetime.start.p0i8(i64 -1, i8* nonnull %3)
  store i64 0, i64* %"@x_key", align 8
  %4 = bitcast i64* %"@x_val" to i8*
  call void @llvm.lifetime.start.p0i8(i64 -1, i8* nonnull %4)
  store i64 %2, i64* %"@x_val", align 8
  %pseudo1 = tail call i64 @llvm.bpf.pseudo(i64 1, i64 1)
  %update_elem = call i64 inttoptr (i64 2 to i64 (i8*, i8*, i8*, i64)*)(i64 %pseudo1, i64* nonnull %"@x_key", i64* nonnull %"@x_val", i64 0)
  call void @llvm.lifetime.end.p0i8(i64 -1, i8* nonnull %3)
  call void @llvm.lifetime.end.p0i8(i64 -1, i8* nonnull %4)
  ret i64 0
}

; Function Attrs: argmemonly nounwind
declare void @llvm.lifetime.end.p0i8(i64, i8* nocapture) #1

attributes #0 = { nounwind }
attributes #1 = { argmemonly nounwind }
)EXPECTED");
}

TEST(codegen, builtin_pid_tid)
{
  test("kprobe:f { @x = pid; @y = tid }",

R"EXPECTED(; Function Attrs: nounwind
declare i64 @llvm.bpf.pseudo(i64, i64) #0

; Function Attrs: argmemonly nounwind
declare void @llvm.lifetime.start.p0i8(i64, i8* nocapture) #1

define i64 @"kprobe:f"(i8* nocapture readnone) local_unnamed_addr section "s_kprobe:f" {
entry:
  %"@y_val" = alloca i64, align 8
  %"@y_key" = alloca i64, align 8
  %"@x_val" = alloca i64, align 8
  %"@x_key" = alloca i64, align 8
  %get_pid_tgid = tail call i64 inttoptr (i64 14 to i64 ()*)()
  %1 = lshr i64 %get_pid_tgid, 32
  %2 = bitcast i64* %"@x_key" to i8*
  call void @llvm.lifetime.start.p0i8(i64 -1, i8* nonnull %2)
  store i64 0, i64* %"@x_key", align 8
  %3 = bitcast i64* %"@x_val" to i8*
  call void @llvm.lifetime.start.p0i8(i64 -1, i8* nonnull %3)
  store i64 %1, i64* %"@x_val", align 8
  %pseudo = tail call i64 @llvm.bpf.pseudo(i64 1, i64 1)
  %update_elem = call i64 inttoptr (i64 2 to i64 (i8*, i8*, i8*, i64)*)(i64 %pseudo, i64* nonnull %"@x_key", i64* nonnull %"@x_val", i64 0)
  call void @llvm.lifetime.end.p0i8(i64 -1, i8* nonnull %2)
  call void @llvm.lifetime.end.p0i8(i64 -1, i8* nonnull %3)
  %get_pid_tgid1 = call i64 inttoptr (i64 14 to i64 ()*)()
  %4 = and i64 %get_pid_tgid1, 4294967295
  %5 = bitcast i64* %"@y_key" to i8*
  call void @llvm.lifetime.start.p0i8(i64 -1, i8* nonnull %5)
  store i64 0, i64* %"@y_key", align 8
  %6 = bitcast i64* %"@y_val" to i8*
  call void @llvm.lifetime.start.p0i8(i64 -1, i8* nonnull %6)
  store i64 %4, i64* %"@y_val", align 8
  %pseudo2 = call i64 @llvm.bpf.pseudo(i64 1, i64 2)
  %update_elem3 = call i64 inttoptr (i64 2 to i64 (i8*, i8*, i8*, i64)*)(i64 %pseudo2, i64* nonnull %"@y_key", i64* nonnull %"@y_val", i64 0)
  call void @llvm.lifetime.end.p0i8(i64 -1, i8* nonnull %5)
  call void @llvm.lifetime.end.p0i8(i64 -1, i8* nonnull %6)
  ret i64 0
}

; Function Attrs: argmemonly nounwind
declare void @llvm.lifetime.end.p0i8(i64, i8* nocapture) #1

attributes #0 = { nounwind }
attributes #1 = { argmemonly nounwind }
)EXPECTED");
}

TEST(codegen, builtin_uid_gid)
{
  test("kprobe:f { @x = uid; @y = gid }",

R"EXPECTED(; Function Attrs: nounwind
declare i64 @llvm.bpf.pseudo(i64, i64) #0

; Function Attrs: argmemonly nounwind
declare void @llvm.lifetime.start.p0i8(i64, i8* nocapture) #1

define i64 @"kprobe:f"(i8* nocapture readnone) local_unnamed_addr section "s_kprobe:f" {
entry:
  %"@y_val" = alloca i64, align 8
  %"@y_key" = alloca i64, align 8
  %"@x_val" = alloca i64, align 8
  %"@x_key" = alloca i64, align 8
  %get_uid_gid = tail call i64 inttoptr (i64 15 to i64 ()*)()
  %1 = and i64 %get_uid_gid, 4294967295
  %2 = bitcast i64* %"@x_key" to i8*
  call void @llvm.lifetime.start.p0i8(i64 -1, i8* nonnull %2)
  store i64 0, i64* %"@x_key", align 8
  %3 = bitcast i64* %"@x_val" to i8*
  call void @llvm.lifetime.start.p0i8(i64 -1, i8* nonnull %3)
  store i64 %1, i64* %"@x_val", align 8
  %pseudo = tail call i64 @llvm.bpf.pseudo(i64 1, i64 1)
  %update_elem = call i64 inttoptr (i64 2 to i64 (i8*, i8*, i8*, i64)*)(i64 %pseudo, i64* nonnull %"@x_key", i64* nonnull %"@x_val", i64 0)
  call void @llvm.lifetime.end.p0i8(i64 -1, i8* nonnull %2)
  call void @llvm.lifetime.end.p0i8(i64 -1, i8* nonnull %3)
  %get_uid_gid1 = call i64 inttoptr (i64 15 to i64 ()*)()
  %4 = lshr i64 %get_uid_gid1, 32
  %5 = bitcast i64* %"@y_key" to i8*
  call void @llvm.lifetime.start.p0i8(i64 -1, i8* nonnull %5)
  store i64 0, i64* %"@y_key", align 8
  %6 = bitcast i64* %"@y_val" to i8*
  call void @llvm.lifetime.start.p0i8(i64 -1, i8* nonnull %6)
  store i64 %4, i64* %"@y_val", align 8
  %pseudo2 = call i64 @llvm.bpf.pseudo(i64 1, i64 2)
  %update_elem3 = call i64 inttoptr (i64 2 to i64 (i8*, i8*, i8*, i64)*)(i64 %pseudo2, i64* nonnull %"@y_key", i64* nonnull %"@y_val", i64 0)
  call void @llvm.lifetime.end.p0i8(i64 -1, i8* nonnull %5)
  call void @llvm.lifetime.end.p0i8(i64 -1, i8* nonnull %6)
  ret i64 0
}

; Function Attrs: argmemonly nounwind
declare void @llvm.lifetime.end.p0i8(i64, i8* nocapture) #1

attributes #0 = { nounwind }
attributes #1 = { argmemonly nounwind }
)EXPECTED");
}

TEST(codegen, builtin_cpu)
{
  test("kprobe:f { @x = cpu }",

R"EXPECTED(; Function Attrs: nounwind
declare i64 @llvm.bpf.pseudo(i64, i64) #0

; Function Attrs: argmemonly nounwind
declare void @llvm.lifetime.start.p0i8(i64, i8* nocapture) #1

define i64 @"kprobe:f"(i8* nocapture readnone) local_unnamed_addr section "s_kprobe:f" {
entry:
  %"@x_val" = alloca i64, align 8
  %"@x_key" = alloca i64, align 8
  %get_cpu_id = tail call i64 inttoptr (i64 8 to i64 ()*)()
  %1 = bitcast i64* %"@x_key" to i8*
  call void @llvm.lifetime.start.p0i8(i64 -1, i8* nonnull %1)
  store i64 0, i64* %"@x_key", align 8
  %2 = bitcast i64* %"@x_val" to i8*
  call void @llvm.lifetime.start.p0i8(i64 -1, i8* nonnull %2)
  store i64 %get_cpu_id, i64* %"@x_val", align 8
  %pseudo = tail call i64 @llvm.bpf.pseudo(i64 1, i64 1)
  %update_elem = call i64 inttoptr (i64 2 to i64 (i8*, i8*, i8*, i64)*)(i64 %pseudo, i64* nonnull %"@x_key", i64* nonnull %"@x_val", i64 0)
  call void @llvm.lifetime.end.p0i8(i64 -1, i8* nonnull %1)
  call void @llvm.lifetime.end.p0i8(i64 -1, i8* nonnull %2)
  ret i64 0
}

; Function Attrs: argmemonly nounwind
declare void @llvm.lifetime.end.p0i8(i64, i8* nocapture) #1

attributes #0 = { nounwind }
attributes #1 = { argmemonly nounwind }
)EXPECTED");
}

TEST(codegen, builtin_curtask)
{
  test("kprobe:f { @x = curtask }",

R"EXPECTED(; Function Attrs: nounwind
declare i64 @llvm.bpf.pseudo(i64, i64) #0

; Function Attrs: argmemonly nounwind
declare void @llvm.lifetime.start.p0i8(i64, i8* nocapture) #1

define i64 @"kprobe:f"(i8* nocapture readnone) local_unnamed_addr section "s_kprobe:f" {
entry:
  %"@x_val" = alloca i64, align 8
  %"@x_key" = alloca i64, align 8
  %get_cur_task = tail call i64 inttoptr (i64 35 to i64 ()*)()
  %1 = bitcast i64* %"@x_key" to i8*
  call void @llvm.lifetime.start.p0i8(i64 -1, i8* nonnull %1)
  store i64 0, i64* %"@x_key", align 8
  %2 = bitcast i64* %"@x_val" to i8*
  call void @llvm.lifetime.start.p0i8(i64 -1, i8* nonnull %2)
  store i64 %get_cur_task, i64* %"@x_val", align 8
  %pseudo = tail call i64 @llvm.bpf.pseudo(i64 1, i64 1)
  %update_elem = call i64 inttoptr (i64 2 to i64 (i8*, i8*, i8*, i64)*)(i64 %pseudo, i64* nonnull %"@x_key", i64* nonnull %"@x_val", i64 0)
  call void @llvm.lifetime.end.p0i8(i64 -1, i8* nonnull %1)
  call void @llvm.lifetime.end.p0i8(i64 -1, i8* nonnull %2)
  ret i64 0
}

; Function Attrs: argmemonly nounwind
declare void @llvm.lifetime.end.p0i8(i64, i8* nocapture) #1

attributes #0 = { nounwind }
attributes #1 = { argmemonly nounwind }
)EXPECTED");
}

TEST(codegen, builtin_rand)
{
  test("kprobe:f { @x = rand }",

R"EXPECTED(; Function Attrs: nounwind
declare i64 @llvm.bpf.pseudo(i64, i64) #0

; Function Attrs: argmemonly nounwind
declare void @llvm.lifetime.start.p0i8(i64, i8* nocapture) #1

define i64 @"kprobe:f"(i8* nocapture readnone) local_unnamed_addr section "s_kprobe:f" {
entry:
  %"@x_val" = alloca i64, align 8
  %"@x_key" = alloca i64, align 8
  %get_random = tail call i64 inttoptr (i64 7 to i64 ()*)()
  %1 = bitcast i64* %"@x_key" to i8*
  call void @llvm.lifetime.start.p0i8(i64 -1, i8* nonnull %1)
  store i64 0, i64* %"@x_key", align 8
  %2 = bitcast i64* %"@x_val" to i8*
  call void @llvm.lifetime.start.p0i8(i64 -1, i8* nonnull %2)
  store i64 %get_random, i64* %"@x_val", align 8
  %pseudo = tail call i64 @llvm.bpf.pseudo(i64 1, i64 1)
  %update_elem = call i64 inttoptr (i64 2 to i64 (i8*, i8*, i8*, i64)*)(i64 %pseudo, i64* nonnull %"@x_key", i64* nonnull %"@x_val", i64 0)
  call void @llvm.lifetime.end.p0i8(i64 -1, i8* nonnull %1)
  call void @llvm.lifetime.end.p0i8(i64 -1, i8* nonnull %2)
  ret i64 0
}

; Function Attrs: argmemonly nounwind
declare void @llvm.lifetime.end.p0i8(i64, i8* nocapture) #1

attributes #0 = { nounwind }
attributes #1 = { argmemonly nounwind }
)EXPECTED");
}

TEST(codegen, builtin_comm)
{
  test("kprobe:f { @x = comm }",

R"EXPECTED(; Function Attrs: nounwind
declare i64 @llvm.bpf.pseudo(i64, i64) #0

; Function Attrs: argmemonly nounwind
declare void @llvm.lifetime.start.p0i8(i64, i8* nocapture) #1

define i64 @"kprobe:f"(i8* nocapture readnone) local_unnamed_addr section "s_kprobe:f" {
entry:
  %"@x_key" = alloca i64, align 8
  %comm = alloca [64 x i8], align 1
  %1 = getelementptr inbounds [64 x i8], [64 x i8]* %comm, i64 0, i64 0
  call void @llvm.lifetime.start.p0i8(i64 -1, i8* nonnull %1)
  call void @llvm.memset.p0i8.i64(i8* nonnull %1, i8 0, i64 64, i32 1, i1 false)
  %get_comm = call i64 inttoptr (i64 16 to i64 (i8*, i64)*)([64 x i8]* nonnull %comm, i64 64)
  %2 = bitcast i64* %"@x_key" to i8*
  call void @llvm.lifetime.start.p0i8(i64 -1, i8* nonnull %2)
  store i64 0, i64* %"@x_key", align 8
  %pseudo = call i64 @llvm.bpf.pseudo(i64 1, i64 1)
  %update_elem = call i64 inttoptr (i64 2 to i64 (i8*, i8*, i8*, i64)*)(i64 %pseudo, i64* nonnull %"@x_key", [64 x i8]* nonnull %comm, i64 0)
  call void @llvm.lifetime.end.p0i8(i64 -1, i8* nonnull %2)
  call void @llvm.lifetime.end.p0i8(i64 -1, i8* nonnull %1)
  ret i64 0
}

; Function Attrs: argmemonly nounwind
declare void @llvm.memset.p0i8.i64(i8* nocapture writeonly, i8, i64, i32, i1) #1

; Function Attrs: argmemonly nounwind
declare void @llvm.lifetime.end.p0i8(i64, i8* nocapture) #1

attributes #0 = { nounwind }
attributes #1 = { argmemonly nounwind }
)EXPECTED");
}

TEST(codegen, builtin_arg)
{
  test("kprobe:f { @x = arg0; @y = arg2 }",

R"EXPECTED(; Function Attrs: nounwind
declare i64 @llvm.bpf.pseudo(i64, i64) #0

; Function Attrs: argmemonly nounwind
declare void @llvm.lifetime.start.p0i8(i64, i8* nocapture) #1

define i64 @"kprobe:f"(i8*) local_unnamed_addr section "s_kprobe:f" {
entry:
  %"@y_val" = alloca i64, align 8
  %"@y_key" = alloca i64, align 8
  %arg2 = alloca i64, align 8
  %"@x_val" = alloca i64, align 8
  %"@x_key" = alloca i64, align 8
  %arg0 = alloca i64, align 8
  %1 = bitcast i64* %arg0 to i8*
  call void @llvm.lifetime.start.p0i8(i64 -1, i8* nonnull %1)
  %2 = getelementptr i8, i8* %0, i64 112
  %probe_read = call i64 inttoptr (i64 4 to i64 (i8*, i64, i8*)*)(i64* nonnull %arg0, i64 8, i8* %2)
  %3 = load i64, i64* %arg0, align 8
  call void @llvm.lifetime.end.p0i8(i64 -1, i8* nonnull %1)
  %4 = bitcast i64* %"@x_key" to i8*
  call void @llvm.lifetime.start.p0i8(i64 -1, i8* nonnull %4)
  store i64 0, i64* %"@x_key", align 8
  %5 = bitcast i64* %"@x_val" to i8*
  call void @llvm.lifetime.start.p0i8(i64 -1, i8* nonnull %5)
  store i64 %3, i64* %"@x_val", align 8
  %pseudo = call i64 @llvm.bpf.pseudo(i64 1, i64 1)
  %update_elem = call i64 inttoptr (i64 2 to i64 (i8*, i8*, i8*, i64)*)(i64 %pseudo, i64* nonnull %"@x_key", i64* nonnull %"@x_val", i64 0)
  call void @llvm.lifetime.end.p0i8(i64 -1, i8* nonnull %4)
  call void @llvm.lifetime.end.p0i8(i64 -1, i8* nonnull %5)
  %6 = bitcast i64* %arg2 to i8*
  call void @llvm.lifetime.start.p0i8(i64 -1, i8* nonnull %6)
  %7 = getelementptr i8, i8* %0, i64 96
  %probe_read1 = call i64 inttoptr (i64 4 to i64 (i8*, i64, i8*)*)(i64* nonnull %arg2, i64 8, i8* %7)
  %8 = load i64, i64* %arg2, align 8
  call void @llvm.lifetime.end.p0i8(i64 -1, i8* nonnull %6)
  %9 = bitcast i64* %"@y_key" to i8*
  call void @llvm.lifetime.start.p0i8(i64 -1, i8* nonnull %9)
  store i64 0, i64* %"@y_key", align 8
  %10 = bitcast i64* %"@y_val" to i8*
  call void @llvm.lifetime.start.p0i8(i64 -1, i8* nonnull %10)
  store i64 %8, i64* %"@y_val", align 8
  %pseudo2 = call i64 @llvm.bpf.pseudo(i64 1, i64 2)
  %update_elem3 = call i64 inttoptr (i64 2 to i64 (i8*, i8*, i8*, i64)*)(i64 %pseudo2, i64* nonnull %"@y_key", i64* nonnull %"@y_val", i64 0)
  call void @llvm.lifetime.end.p0i8(i64 -1, i8* nonnull %9)
  call void @llvm.lifetime.end.p0i8(i64 -1, i8* nonnull %10)
  ret i64 0
}

; Function Attrs: argmemonly nounwind
declare void @llvm.lifetime.end.p0i8(i64, i8* nocapture) #1

attributes #0 = { nounwind }
attributes #1 = { argmemonly nounwind }
)EXPECTED");
}

TEST(codegen, builtin_retval)
{
  test("kprobe:f { @x = retval }",

R"EXPECTED(; Function Attrs: nounwind
declare i64 @llvm.bpf.pseudo(i64, i64) #0

; Function Attrs: argmemonly nounwind
declare void @llvm.lifetime.start.p0i8(i64, i8* nocapture) #1

define i64 @"kprobe:f"(i8*) local_unnamed_addr section "s_kprobe:f" {
entry:
  %"@x_val" = alloca i64, align 8
  %"@x_key" = alloca i64, align 8
  %retval = alloca i64, align 8
  %1 = bitcast i64* %retval to i8*
  call void @llvm.lifetime.start.p0i8(i64 -1, i8* nonnull %1)
  %2 = getelementptr i8, i8* %0, i64 80
  %probe_read = call i64 inttoptr (i64 4 to i64 (i8*, i64, i8*)*)(i64* nonnull %retval, i64 8, i8* %2)
  %3 = load i64, i64* %retval, align 8
  call void @llvm.lifetime.end.p0i8(i64 -1, i8* nonnull %1)
  %4 = bitcast i64* %"@x_key" to i8*
  call void @llvm.lifetime.start.p0i8(i64 -1, i8* nonnull %4)
  store i64 0, i64* %"@x_key", align 8
  %5 = bitcast i64* %"@x_val" to i8*
  call void @llvm.lifetime.start.p0i8(i64 -1, i8* nonnull %5)
  store i64 %3, i64* %"@x_val", align 8
  %pseudo = call i64 @llvm.bpf.pseudo(i64 1, i64 1)
  %update_elem = call i64 inttoptr (i64 2 to i64 (i8*, i8*, i8*, i64)*)(i64 %pseudo, i64* nonnull %"@x_key", i64* nonnull %"@x_val", i64 0)
  call void @llvm.lifetime.end.p0i8(i64 -1, i8* nonnull %4)
  call void @llvm.lifetime.end.p0i8(i64 -1, i8* nonnull %5)
  ret i64 0
}

; Function Attrs: argmemonly nounwind
declare void @llvm.lifetime.end.p0i8(i64, i8* nocapture) #1

attributes #0 = { nounwind }
attributes #1 = { argmemonly nounwind }
)EXPECTED");
}

TEST(codegen, builtin_func)
{
  test("kprobe:f { @x = func }",

R"EXPECTED(; Function Attrs: nounwind
declare i64 @llvm.bpf.pseudo(i64, i64) #0

; Function Attrs: argmemonly nounwind
declare void @llvm.lifetime.start.p0i8(i64, i8* nocapture) #1

define i64 @"kprobe:f"(i8*) local_unnamed_addr section "s_kprobe:f" {
entry:
  %"@x_val" = alloca i64, align 8
  %"@x_key" = alloca i64, align 8
  %func = alloca i64, align 8
  %1 = bitcast i64* %func to i8*
  call void @llvm.lifetime.start.p0i8(i64 -1, i8* nonnull %1)
  %2 = getelementptr i8, i8* %0, i64 128
  %probe_read = call i64 inttoptr (i64 4 to i64 (i8*, i64, i8*)*)(i64* nonnull %func, i64 8, i8* %2)
  %3 = load i64, i64* %func, align 8
  call void @llvm.lifetime.end.p0i8(i64 -1, i8* nonnull %1)
  %4 = bitcast i64* %"@x_key" to i8*
  call void @llvm.lifetime.start.p0i8(i64 -1, i8* nonnull %4)
  store i64 0, i64* %"@x_key", align 8
  %5 = bitcast i64* %"@x_val" to i8*
  call void @llvm.lifetime.start.p0i8(i64 -1, i8* nonnull %5)
  store i64 %3, i64* %"@x_val", align 8
  %pseudo = call i64 @llvm.bpf.pseudo(i64 1, i64 1)
  %update_elem = call i64 inttoptr (i64 2 to i64 (i8*, i8*, i8*, i64)*)(i64 %pseudo, i64* nonnull %"@x_key", i64* nonnull %"@x_val", i64 0)
  call void @llvm.lifetime.end.p0i8(i64 -1, i8* nonnull %4)
  call void @llvm.lifetime.end.p0i8(i64 -1, i8* nonnull %5)
  ret i64 0
}

; Function Attrs: argmemonly nounwind
declare void @llvm.lifetime.end.p0i8(i64, i8* nocapture) #1

attributes #0 = { nounwind }
attributes #1 = { argmemonly nounwind }
)EXPECTED");
}

TEST(codegen, builtin_name)
{
  test("tracepoint:syscalls:sys_enter_nanosleep { @x = name }",

R"EXPECTED(; Function Attrs: nounwind
declare i64 @llvm.bpf.pseudo(i64, i64) #0

; Function Attrs: argmemonly nounwind
declare void @llvm.lifetime.start.p0i8(i64, i8* nocapture) #1

define i64 @"tracepoint:syscalls:sys_enter_nanosleep"(i8* nocapture readnone) local_unnamed_addr section "s_tracepoint:syscalls:sys_enter_nanosleep" {
entry:
  %"@x_val" = alloca i64, align 8
  %"@x_key" = alloca i64, align 8
  %1 = bitcast i64* %"@x_key" to i8*
  call void @llvm.lifetime.start.p0i8(i64 -1, i8* nonnull %1)
  store i64 0, i64* %"@x_key", align 8
  %2 = bitcast i64* %"@x_val" to i8*
  call void @llvm.lifetime.start.p0i8(i64 -1, i8* nonnull %2)
  store i64 0, i64* %"@x_val", align 8
  %pseudo = tail call i64 @llvm.bpf.pseudo(i64 1, i64 1)
  %update_elem = call i64 inttoptr (i64 2 to i64 (i8*, i8*, i8*, i64)*)(i64 %pseudo, i64* nonnull %"@x_key", i64* nonnull %"@x_val", i64 0)
  call void @llvm.lifetime.end.p0i8(i64 -1, i8* nonnull %1)
  call void @llvm.lifetime.end.p0i8(i64 -1, i8* nonnull %2)
  ret i64 0
}

; Function Attrs: argmemonly nounwind
declare void @llvm.lifetime.end.p0i8(i64, i8* nocapture) #1

attributes #0 = { nounwind }
attributes #1 = { argmemonly nounwind }
)EXPECTED");
}

TEST(codegen, builtin_func_wild)
{
  test("tracepoint:syscalls:sys_enter_nanoslee* { @x = func }",

R"EXPECTED(; Function Attrs: nounwind
declare i64 @llvm.bpf.pseudo(i64, i64) #0

; Function Attrs: argmemonly nounwind
declare void @llvm.lifetime.start.p0i8(i64, i8* nocapture) #1

define i64 @"tracepoint:syscalls:sys_enter_nanoslee*"(i8*) local_unnamed_addr section "s_tracepoint:syscalls:sys_enter_nanoslee*" {
entry:
  %"@x_val" = alloca i64, align 8
  %"@x_key" = alloca i64, align 8
  %func = alloca i64, align 8
  %1 = bitcast i64* %func to i8*
  call void @llvm.lifetime.start.p0i8(i64 -1, i8* nonnull %1)
  %2 = getelementptr i8, i8* %0, i64 128
  %probe_read = call i64 inttoptr (i64 4 to i64 (i8*, i64, i8*)*)(i64* nonnull %func, i64 8, i8* %2)
  %3 = load i64, i64* %func, align 8
  call void @llvm.lifetime.end.p0i8(i64 -1, i8* nonnull %1)
  %4 = bitcast i64* %"@x_key" to i8*
  call void @llvm.lifetime.start.p0i8(i64 -1, i8* nonnull %4)
  store i64 0, i64* %"@x_key", align 8
  %5 = bitcast i64* %"@x_val" to i8*
  call void @llvm.lifetime.start.p0i8(i64 -1, i8* nonnull %5)
  store i64 %3, i64* %"@x_val", align 8
  %pseudo = call i64 @llvm.bpf.pseudo(i64 1, i64 1)
  %update_elem = call i64 inttoptr (i64 2 to i64 (i8*, i8*, i8*, i64)*)(i64 %pseudo, i64* nonnull %"@x_key", i64* nonnull %"@x_val", i64 0)
  call void @llvm.lifetime.end.p0i8(i64 -1, i8* nonnull %4)
  call void @llvm.lifetime.end.p0i8(i64 -1, i8* nonnull %5)
  ret i64 0
}

; Function Attrs: argmemonly nounwind
declare void @llvm.lifetime.end.p0i8(i64, i8* nocapture) #1

attributes #0 = { nounwind }
attributes #1 = { argmemonly nounwind }
)EXPECTED");
}

TEST(codegen, builtin_name_wild)
{
  test("tracepoint:syscalls:sys_enter_nanoslee* { @x = name }",

R"EXPECTED(; Function Attrs: nounwind
declare i64 @llvm.bpf.pseudo(i64, i64) #0

; Function Attrs: argmemonly nounwind
declare void @llvm.lifetime.start.p0i8(i64, i8* nocapture) #1

define i64 @"tracepoint:syscalls:sys_enter_nanosleep"(i8* nocapture readnone) local_unnamed_addr section "s_tracepoint:syscalls:sys_enter_nanosleep" {
entry:
  %"@x_val" = alloca i64, align 8
  %"@x_key" = alloca i64, align 8
  %1 = bitcast i64* %"@x_key" to i8*
  call void @llvm.lifetime.start.p0i8(i64 -1, i8* nonnull %1)
  store i64 0, i64* %"@x_key", align 8
  %2 = bitcast i64* %"@x_val" to i8*
  call void @llvm.lifetime.start.p0i8(i64 -1, i8* nonnull %2)
  store i64 1, i64* %"@x_val", align 8
  %pseudo = tail call i64 @llvm.bpf.pseudo(i64 1, i64 1)
  %update_elem = call i64 inttoptr (i64 2 to i64 (i8*, i8*, i8*, i64)*)(i64 %pseudo, i64* nonnull %"@x_key", i64* nonnull %"@x_val", i64 0)
  call void @llvm.lifetime.end.p0i8(i64 -1, i8* nonnull %1)
  call void @llvm.lifetime.end.p0i8(i64 -1, i8* nonnull %2)
  ret i64 0
}

; Function Attrs: argmemonly nounwind
declare void @llvm.lifetime.end.p0i8(i64, i8* nocapture) #1

attributes #0 = { nounwind }
attributes #1 = { argmemonly nounwind }
)EXPECTED");
}

TEST(codegen, call_reg) // Identical to builtin_func apart from variable names
{
  test("kprobe:f { @x = reg(\"ip\") }",

R"EXPECTED(; Function Attrs: nounwind
declare i64 @llvm.bpf.pseudo(i64, i64) #0

; Function Attrs: argmemonly nounwind
declare void @llvm.lifetime.start.p0i8(i64, i8* nocapture) #1

define i64 @"kprobe:f"(i8*) local_unnamed_addr section "s_kprobe:f" {
entry:
  %"@x_val" = alloca i64, align 8
  %"@x_key" = alloca i64, align 8
  %reg_ip = alloca i64, align 8
  %1 = bitcast i64* %reg_ip to i8*
  call void @llvm.lifetime.start.p0i8(i64 -1, i8* nonnull %1)
  %2 = getelementptr i8, i8* %0, i64 128
  %probe_read = call i64 inttoptr (i64 4 to i64 (i8*, i64, i8*)*)(i64* nonnull %reg_ip, i64 8, i8* %2)
  %3 = load i64, i64* %reg_ip, align 8
  call void @llvm.lifetime.end.p0i8(i64 -1, i8* nonnull %1)
  %4 = bitcast i64* %"@x_key" to i8*
  call void @llvm.lifetime.start.p0i8(i64 -1, i8* nonnull %4)
  store i64 0, i64* %"@x_key", align 8
  %5 = bitcast i64* %"@x_val" to i8*
  call void @llvm.lifetime.start.p0i8(i64 -1, i8* nonnull %5)
  store i64 %3, i64* %"@x_val", align 8
  %pseudo = call i64 @llvm.bpf.pseudo(i64 1, i64 1)
  %update_elem = call i64 inttoptr (i64 2 to i64 (i8*, i8*, i8*, i64)*)(i64 %pseudo, i64* nonnull %"@x_key", i64* nonnull %"@x_val", i64 0)
  call void @llvm.lifetime.end.p0i8(i64 -1, i8* nonnull %4)
  call void @llvm.lifetime.end.p0i8(i64 -1, i8* nonnull %5)
  ret i64 0
}

; Function Attrs: argmemonly nounwind
declare void @llvm.lifetime.end.p0i8(i64, i8* nocapture) #1

attributes #0 = { nounwind }
attributes #1 = { argmemonly nounwind }
)EXPECTED");
}

TEST(codegen, call_usym_key)
{
  test("kprobe:f { @x[usym(0)] = count() }",

R"EXPECTED(; Function Attrs: nounwind
declare i64 @llvm.bpf.pseudo(i64, i64) #0

; Function Attrs: argmemonly nounwind
declare void @llvm.lifetime.start.p0i8(i64, i8* nocapture) #1

define i64 @"kprobe:f"(i8* nocapture readnone) local_unnamed_addr section "s_kprobe:f" {
entry:
  %"@x_val" = alloca i64, align 8
  %"@x_key" = alloca [16 x i8], align 8
  %1 = getelementptr inbounds [16 x i8], [16 x i8]* %"@x_key", i64 0, i64 0
  call void @llvm.lifetime.start.p0i8(i64 -1, i8* nonnull %1)
  %get_pid_tgid = tail call i64 inttoptr (i64 14 to i64 ()*)()
  %2 = lshr i64 %get_pid_tgid, 32
  %usym.sroa.0.0..sroa_cast = bitcast [16 x i8]* %"@x_key" to i64*
  store i64 0, i64* %usym.sroa.0.0..sroa_cast, align 8
  %usym.sroa.4.0..sroa_idx = getelementptr inbounds [16 x i8], [16 x i8]* %"@x_key", i64 0, i64 8
  %usym.sroa.4.0..sroa_cast = bitcast i8* %usym.sroa.4.0..sroa_idx to i64*
  store i64 %2, i64* %usym.sroa.4.0..sroa_cast, align 8
  %pseudo = tail call i64 @llvm.bpf.pseudo(i64 1, i64 1)
  %lookup_elem = call i8* inttoptr (i64 1 to i8* (i8*, i8*)*)(i64 %pseudo, [16 x i8]* nonnull %"@x_key")
  %map_lookup_cond = icmp eq i8* %lookup_elem, null
  br i1 %map_lookup_cond, label %lookup_merge, label %lookup_success

lookup_success:                                   ; preds = %entry
  %3 = load i64, i8* %lookup_elem, align 8
  %phitmp = add i64 %3, 1
  br label %lookup_merge

lookup_merge:                                     ; preds = %entry, %lookup_success
  %lookup_elem_val.0 = phi i64 [ %phitmp, %lookup_success ], [ 1, %entry ]
  %4 = bitcast i64* %"@x_val" to i8*
  call void @llvm.lifetime.start.p0i8(i64 -1, i8* nonnull %4)
  store i64 %lookup_elem_val.0, i64* %"@x_val", align 8
  %pseudo1 = call i64 @llvm.bpf.pseudo(i64 1, i64 1)
  %update_elem = call i64 inttoptr (i64 2 to i64 (i8*, i8*, i8*, i64)*)(i64 %pseudo1, [16 x i8]* nonnull %"@x_key", i64* nonnull %"@x_val", i64 0)
  call void @llvm.lifetime.end.p0i8(i64 -1, i8* nonnull %1)
  call void @llvm.lifetime.end.p0i8(i64 -1, i8* nonnull %4)
  ret i64 0
}

; Function Attrs: argmemonly nounwind
declare void @llvm.lifetime.end.p0i8(i64, i8* nocapture) #1

attributes #0 = { nounwind }
attributes #1 = { argmemonly nounwind }
)EXPECTED");
}

TEST(codegen, call_hist)
{
  test("kprobe:f { @x = hist(pid) }",

R"EXPECTED(; Function Attrs: nounwind
declare i64 @llvm.bpf.pseudo(i64, i64) #0

; Function Attrs: argmemonly nounwind
declare void @llvm.lifetime.start.p0i8(i64, i8* nocapture) #1

define i64 @"kprobe:f"(i8* nocapture readnone) local_unnamed_addr section "s_kprobe:f" {
entry:
  %"@x_val" = alloca i64, align 8
  %"@x_key" = alloca i64, align 8
  %get_pid_tgid = tail call i64 inttoptr (i64 14 to i64 ()*)()
  %1 = lshr i64 %get_pid_tgid, 32
  %2 = icmp ugt i64 %get_pid_tgid, 281474976710655
  %3 = zext i1 %2 to i64
  %4 = shl nuw nsw i64 %3, 4
  %5 = lshr i64 %1, %4
  %6 = icmp sgt i64 %5, 255
  %7 = zext i1 %6 to i64
  %8 = shl nuw nsw i64 %7, 3
  %9 = lshr i64 %5, %8
  %10 = or i64 %8, %4
  %11 = icmp sgt i64 %9, 15
  %12 = zext i1 %11 to i64
  %13 = shl nuw nsw i64 %12, 2
  %14 = lshr i64 %9, %13
  %15 = or i64 %10, %13
  %16 = icmp sgt i64 %14, 3
  %17 = zext i1 %16 to i64
  %18 = shl nuw nsw i64 %17, 1
  %19 = lshr i64 %14, %18
  %20 = or i64 %15, %18
  %21 = icmp sgt i64 %19, 1
  %22 = zext i1 %21 to i64
  %23 = or i64 %20, %22
  %24 = bitcast i64* %"@x_key" to i8*
  call void @llvm.lifetime.start.p0i8(i64 -1, i8* nonnull %24)
  store i64 %23, i64* %"@x_key", align 8
  %pseudo = tail call i64 @llvm.bpf.pseudo(i64 1, i64 1)
  %lookup_elem = call i8* inttoptr (i64 1 to i8* (i8*, i8*)*)(i64 %pseudo, i64* nonnull %"@x_key")
  %map_lookup_cond = icmp eq i8* %lookup_elem, null
  br i1 %map_lookup_cond, label %lookup_merge, label %lookup_success

lookup_success:                                   ; preds = %entry
  %25 = load i64, i8* %lookup_elem, align 8
  %phitmp = add i64 %25, 1
  br label %lookup_merge

lookup_merge:                                     ; preds = %entry, %lookup_success
  %lookup_elem_val.0 = phi i64 [ %phitmp, %lookup_success ], [ 1, %entry ]
  %26 = bitcast i64* %"@x_val" to i8*
  call void @llvm.lifetime.start.p0i8(i64 -1, i8* nonnull %26)
  store i64 %lookup_elem_val.0, i64* %"@x_val", align 8
  %pseudo1 = call i64 @llvm.bpf.pseudo(i64 1, i64 1)
  %update_elem = call i64 inttoptr (i64 2 to i64 (i8*, i8*, i8*, i64)*)(i64 %pseudo1, i64* nonnull %"@x_key", i64* nonnull %"@x_val", i64 0)
  call void @llvm.lifetime.end.p0i8(i64 -1, i8* nonnull %24)
  call void @llvm.lifetime.end.p0i8(i64 -1, i8* nonnull %26)
  ret i64 0
}

; Function Attrs: argmemonly nounwind
declare void @llvm.lifetime.end.p0i8(i64, i8* nocapture) #1

attributes #0 = { nounwind }
attributes #1 = { argmemonly nounwind }
)EXPECTED");
}

TEST(codegen, call_lhist)
{
  test("kprobe:f { @x = lhist(pid, 0, 100, 1) }",

R"EXPECTED(; Function Attrs: nounwind
declare i64 @llvm.bpf.pseudo(i64, i64) #0

; Function Attrs: argmemonly nounwind
declare void @llvm.lifetime.start.p0i8(i64, i8* nocapture) #1

define i64 @"kprobe:f"(i8* nocapture readnone) local_unnamed_addr section "s_kprobe:f" {
entry:
  %"@x_val" = alloca i64, align 8
  %"@x_key" = alloca i64, align 8
  %get_pid_tgid = tail call i64 inttoptr (i64 14 to i64 ()*)()
  %get_pid_tgid1 = tail call i64 inttoptr (i64 14 to i64 ()*)()
  %1 = lshr i64 %get_pid_tgid1, 32
  %2 = icmp ugt i64 %get_pid_tgid1, 433791696895
  %3 = add nuw nsw i64 %1, 1
  %linear3 = select i1 %2, i64 101, i64 %3
  %4 = bitcast i64* %"@x_key" to i8*
  call void @llvm.lifetime.start.p0i8(i64 -1, i8* nonnull %4)
  store i64 %linear3, i64* %"@x_key", align 8
  %pseudo = tail call i64 @llvm.bpf.pseudo(i64 1, i64 1)
  %lookup_elem = call i8* inttoptr (i64 1 to i8* (i8*, i8*)*)(i64 %pseudo, i64* nonnull %"@x_key")
  %map_lookup_cond = icmp eq i8* %lookup_elem, null
  br i1 %map_lookup_cond, label %lookup_merge, label %lookup_success

lookup_success:                                   ; preds = %entry
  %5 = load i64, i8* %lookup_elem, align 8
  %phitmp = add i64 %5, 1
  br label %lookup_merge

lookup_merge:                                     ; preds = %entry, %lookup_success
  %lookup_elem_val.0 = phi i64 [ %phitmp, %lookup_success ], [ 1, %entry ]
  %6 = bitcast i64* %"@x_val" to i8*
  call void @llvm.lifetime.start.p0i8(i64 -1, i8* nonnull %6)
  store i64 %lookup_elem_val.0, i64* %"@x_val", align 8
  %pseudo2 = call i64 @llvm.bpf.pseudo(i64 1, i64 1)
  %update_elem = call i64 inttoptr (i64 2 to i64 (i8*, i8*, i8*, i64)*)(i64 %pseudo2, i64* nonnull %"@x_key", i64* nonnull %"@x_val", i64 0)
  call void @llvm.lifetime.end.p0i8(i64 -1, i8* nonnull %4)
  call void @llvm.lifetime.end.p0i8(i64 -1, i8* nonnull %6)
  ret i64 0
}

; Function Attrs: argmemonly nounwind
declare void @llvm.lifetime.end.p0i8(i64, i8* nocapture) #1

attributes #0 = { nounwind }
attributes #1 = { argmemonly nounwind }
)EXPECTED");
}

TEST(codegen, call_count)
{
  test("kprobe:f { @x = count() }",

R"EXPECTED(; Function Attrs: nounwind
declare i64 @llvm.bpf.pseudo(i64, i64) #0

; Function Attrs: argmemonly nounwind
declare void @llvm.lifetime.start.p0i8(i64, i8* nocapture) #1

define i64 @"kprobe:f"(i8* nocapture readnone) local_unnamed_addr section "s_kprobe:f" {
entry:
  %"@x_val" = alloca i64, align 8
  %"@x_key" = alloca i64, align 8
  %1 = bitcast i64* %"@x_key" to i8*
  call void @llvm.lifetime.start.p0i8(i64 -1, i8* nonnull %1)
  store i64 0, i64* %"@x_key", align 8
  %pseudo = tail call i64 @llvm.bpf.pseudo(i64 1, i64 1)
  %lookup_elem = call i8* inttoptr (i64 1 to i8* (i8*, i8*)*)(i64 %pseudo, i64* nonnull %"@x_key")
  %map_lookup_cond = icmp eq i8* %lookup_elem, null
  br i1 %map_lookup_cond, label %lookup_merge, label %lookup_success

lookup_success:                                   ; preds = %entry
  %2 = load i64, i8* %lookup_elem, align 8
  %phitmp = add i64 %2, 1
  br label %lookup_merge

lookup_merge:                                     ; preds = %entry, %lookup_success
  %lookup_elem_val.0 = phi i64 [ %phitmp, %lookup_success ], [ 1, %entry ]
  %3 = bitcast i64* %"@x_val" to i8*
  call void @llvm.lifetime.start.p0i8(i64 -1, i8* nonnull %3)
  store i64 %lookup_elem_val.0, i64* %"@x_val", align 8
  %pseudo1 = call i64 @llvm.bpf.pseudo(i64 1, i64 1)
  %update_elem = call i64 inttoptr (i64 2 to i64 (i8*, i8*, i8*, i64)*)(i64 %pseudo1, i64* nonnull %"@x_key", i64* nonnull %"@x_val", i64 0)
  call void @llvm.lifetime.end.p0i8(i64 -1, i8* nonnull %1)
  call void @llvm.lifetime.end.p0i8(i64 -1, i8* nonnull %3)
  ret i64 0
}

; Function Attrs: argmemonly nounwind
declare void @llvm.lifetime.end.p0i8(i64, i8* nocapture) #1

attributes #0 = { nounwind }
attributes #1 = { argmemonly nounwind }
)EXPECTED");
}

TEST(codegen, call_min)
{
  test("kprobe:f { @x = min(pid) }",

R"EXPECTED(; Function Attrs: nounwind
declare i64 @llvm.bpf.pseudo(i64, i64) #0

; Function Attrs: argmemonly nounwind
declare void @llvm.lifetime.start.p0i8(i64, i8* nocapture) #1

define i64 @"kprobe:f"(i8* nocapture readnone) local_unnamed_addr section "s_kprobe:f" {
entry:
  %"@x_val" = alloca i64, align 8
  %"@x_key" = alloca i64, align 8
  %1 = bitcast i64* %"@x_key" to i8*
  call void @llvm.lifetime.start.p0i8(i64 -1, i8* nonnull %1)
  store i64 0, i64* %"@x_key", align 8
  %pseudo = tail call i64 @llvm.bpf.pseudo(i64 1, i64 1)
  %lookup_elem = call i8* inttoptr (i64 1 to i8* (i8*, i8*)*)(i64 %pseudo, i64* nonnull %"@x_key")
  %map_lookup_cond = icmp eq i8* %lookup_elem, null
  br i1 %map_lookup_cond, label %lookup_merge, label %lookup_success

lookup_success:                                   ; preds = %entry
  %2 = load i64, i8* %lookup_elem, align 8
  br label %lookup_merge

lookup_merge:                                     ; preds = %entry, %lookup_success
  %lookup_elem_val.0 = phi i64 [ %2, %lookup_success ], [ 0, %entry ]
  %3 = bitcast i64* %"@x_val" to i8*
  call void @llvm.lifetime.start.p0i8(i64 -1, i8* nonnull %3)
  %get_pid_tgid = call i64 inttoptr (i64 14 to i64 ()*)()
  %4 = lshr i64 %get_pid_tgid, 32
  %5 = xor i64 %4, 4294967295
  %6 = icmp slt i64 %5, %lookup_elem_val.0
  br i1 %6, label %min.lt, label %min.ge

min.lt:                                           ; preds = %lookup_merge, %min.ge
  call void @llvm.lifetime.end.p0i8(i64 -1, i8* nonnull %1)
  call void @llvm.lifetime.end.p0i8(i64 -1, i8* nonnull %3)
  ret i64 0

min.ge:                                           ; preds = %lookup_merge
  store i64 %5, i64* %"@x_val", align 8
  %pseudo1 = call i64 @llvm.bpf.pseudo(i64 1, i64 1)
  %update_elem = call i64 inttoptr (i64 2 to i64 (i8*, i8*, i8*, i64)*)(i64 %pseudo1, i64* nonnull %"@x_key", i64* nonnull %"@x_val", i64 0)
  br label %min.lt
}

; Function Attrs: argmemonly nounwind
declare void @llvm.lifetime.end.p0i8(i64, i8* nocapture) #1

attributes #0 = { nounwind }
attributes #1 = { argmemonly nounwind }
)EXPECTED");
}

TEST(codegen, call_max)
{
  test("kprobe:f { @x = max(pid) }",

R"EXPECTED(; Function Attrs: nounwind
declare i64 @llvm.bpf.pseudo(i64, i64) #0

; Function Attrs: argmemonly nounwind
declare void @llvm.lifetime.start.p0i8(i64, i8* nocapture) #1

define i64 @"kprobe:f"(i8* nocapture readnone) local_unnamed_addr section "s_kprobe:f" {
entry:
  %"@x_val" = alloca i64, align 8
  %"@x_key" = alloca i64, align 8
  %1 = bitcast i64* %"@x_key" to i8*
  call void @llvm.lifetime.start.p0i8(i64 -1, i8* nonnull %1)
  store i64 0, i64* %"@x_key", align 8
  %pseudo = tail call i64 @llvm.bpf.pseudo(i64 1, i64 1)
  %lookup_elem = call i8* inttoptr (i64 1 to i8* (i8*, i8*)*)(i64 %pseudo, i64* nonnull %"@x_key")
  %map_lookup_cond = icmp eq i8* %lookup_elem, null
  br i1 %map_lookup_cond, label %lookup_merge, label %lookup_success

lookup_success:                                   ; preds = %entry
  %2 = load i64, i8* %lookup_elem, align 8
  br label %lookup_merge

lookup_merge:                                     ; preds = %entry, %lookup_success
  %lookup_elem_val.0 = phi i64 [ %2, %lookup_success ], [ 0, %entry ]
  %3 = bitcast i64* %"@x_val" to i8*
  call void @llvm.lifetime.start.p0i8(i64 -1, i8* nonnull %3)
  %get_pid_tgid = call i64 inttoptr (i64 14 to i64 ()*)()
  %4 = lshr i64 %get_pid_tgid, 32
  %5 = icmp slt i64 %4, %lookup_elem_val.0
  br i1 %5, label %min.lt, label %min.ge

min.lt:                                           ; preds = %lookup_merge, %min.ge
  call void @llvm.lifetime.end.p0i8(i64 -1, i8* nonnull %1)
  call void @llvm.lifetime.end.p0i8(i64 -1, i8* nonnull %3)
  ret i64 0

min.ge:                                           ; preds = %lookup_merge
  store i64 %4, i64* %"@x_val", align 8
  %pseudo1 = call i64 @llvm.bpf.pseudo(i64 1, i64 1)
  %update_elem = call i64 inttoptr (i64 2 to i64 (i8*, i8*, i8*, i64)*)(i64 %pseudo1, i64* nonnull %"@x_key", i64* nonnull %"@x_val", i64 0)
  br label %min.lt
}

; Function Attrs: argmemonly nounwind
declare void @llvm.lifetime.end.p0i8(i64, i8* nocapture) #1

attributes #0 = { nounwind }
attributes #1 = { argmemonly nounwind }
)EXPECTED");
}

TEST(codegen, call_sum)
{
  test("kprobe:f { @x = sum(pid) }",

R"EXPECTED(; Function Attrs: nounwind
declare i64 @llvm.bpf.pseudo(i64, i64) #0

; Function Attrs: argmemonly nounwind
declare void @llvm.lifetime.start.p0i8(i64, i8* nocapture) #1

define i64 @"kprobe:f"(i8* nocapture readnone) local_unnamed_addr section "s_kprobe:f" {
entry:
  %"@x_val" = alloca i64, align 8
  %"@x_key" = alloca i64, align 8
  %1 = bitcast i64* %"@x_key" to i8*
  call void @llvm.lifetime.start.p0i8(i64 -1, i8* nonnull %1)
  store i64 0, i64* %"@x_key", align 8
  %pseudo = tail call i64 @llvm.bpf.pseudo(i64 1, i64 1)
  %lookup_elem = call i8* inttoptr (i64 1 to i8* (i8*, i8*)*)(i64 %pseudo, i64* nonnull %"@x_key")
  %map_lookup_cond = icmp eq i8* %lookup_elem, null
  br i1 %map_lookup_cond, label %lookup_merge, label %lookup_success

lookup_success:                                   ; preds = %entry
  %2 = load i64, i8* %lookup_elem, align 8
  br label %lookup_merge

lookup_merge:                                     ; preds = %entry, %lookup_success
  %lookup_elem_val.0 = phi i64 [ %2, %lookup_success ], [ 0, %entry ]
  %3 = bitcast i64* %"@x_val" to i8*
  call void @llvm.lifetime.start.p0i8(i64 -1, i8* nonnull %3)
  %get_pid_tgid = call i64 inttoptr (i64 14 to i64 ()*)()
  %4 = lshr i64 %get_pid_tgid, 32
  %5 = add i64 %4, %lookup_elem_val.0
  store i64 %5, i64* %"@x_val", align 8
  %pseudo1 = call i64 @llvm.bpf.pseudo(i64 1, i64 1)
  %update_elem = call i64 inttoptr (i64 2 to i64 (i8*, i8*, i8*, i64)*)(i64 %pseudo1, i64* nonnull %"@x_key", i64* nonnull %"@x_val", i64 0)
  call void @llvm.lifetime.end.p0i8(i64 -1, i8* nonnull %1)
  call void @llvm.lifetime.end.p0i8(i64 -1, i8* nonnull %3)
  ret i64 0
}

; Function Attrs: argmemonly nounwind
declare void @llvm.lifetime.end.p0i8(i64, i8* nocapture) #1

attributes #0 = { nounwind }
attributes #1 = { argmemonly nounwind }
)EXPECTED");
}

TEST(codegen, call_avg)
{
  test("kprobe:f { @x = avg(pid) }",

R"EXPECTED(; Function Attrs: nounwind
declare i64 @llvm.bpf.pseudo(i64, i64) #0

; Function Attrs: argmemonly nounwind
declare void @llvm.lifetime.start.p0i8(i64, i8* nocapture) #1

define i64 @"kprobe:f"(i8* nocapture readnone) local_unnamed_addr section "s_kprobe:f" {
entry:
  %"@x_val" = alloca i64, align 8
  %"@x_key2" = alloca i64, align 8
  %"@x_num" = alloca i64, align 8
  %"@x_key" = alloca i64, align 8
  %1 = bitcast i64* %"@x_key" to i8*
  call void @llvm.lifetime.start.p0i8(i64 -1, i8* nonnull %1)
  store i64 0, i64* %"@x_key", align 8
  %pseudo = tail call i64 @llvm.bpf.pseudo(i64 1, i64 1)
  %lookup_elem = call i8* inttoptr (i64 1 to i8* (i8*, i8*)*)(i64 %pseudo, i64* nonnull %"@x_key")
  %map_lookup_cond = icmp eq i8* %lookup_elem, null
  br i1 %map_lookup_cond, label %lookup_merge, label %lookup_success

lookup_success:                                   ; preds = %entry
  %2 = load i64, i8* %lookup_elem, align 8
  %phitmp = add i64 %2, 1
  br label %lookup_merge

lookup_merge:                                     ; preds = %entry, %lookup_success
  %lookup_elem_val.0 = phi i64 [ %phitmp, %lookup_success ], [ 1, %entry ]
  %3 = bitcast i64* %"@x_num" to i8*
  call void @llvm.lifetime.start.p0i8(i64 -1, i8* nonnull %3)
  store i64 %lookup_elem_val.0, i64* %"@x_num", align 8
  %pseudo1 = call i64 @llvm.bpf.pseudo(i64 1, i64 1)
  %update_elem = call i64 inttoptr (i64 2 to i64 (i8*, i8*, i8*, i64)*)(i64 %pseudo1, i64* nonnull %"@x_key", i64* nonnull %"@x_num", i64 0)
  call void @llvm.lifetime.end.p0i8(i64 -1, i8* nonnull %1)
  call void @llvm.lifetime.end.p0i8(i64 -1, i8* nonnull %3)
  %4 = bitcast i64* %"@x_key2" to i8*
  call void @llvm.lifetime.start.p0i8(i64 -1, i8* nonnull %4)
  store i64 1, i64* %"@x_key2", align 8
  %pseudo3 = call i64 @llvm.bpf.pseudo(i64 1, i64 1)
  %lookup_elem4 = call i8* inttoptr (i64 1 to i8* (i8*, i8*)*)(i64 %pseudo3, i64* nonnull %"@x_key2")
  %map_lookup_cond9 = icmp eq i8* %lookup_elem4, null
  br i1 %map_lookup_cond9, label %lookup_merge7, label %lookup_success5

lookup_success5:                                  ; preds = %lookup_merge
  %5 = load i64, i8* %lookup_elem4, align 8
  br label %lookup_merge7

lookup_merge7:                                    ; preds = %lookup_merge, %lookup_success5
  %lookup_elem_val8.0 = phi i64 [ %5, %lookup_success5 ], [ 0, %lookup_merge ]
  %6 = bitcast i64* %"@x_val" to i8*
  call void @llvm.lifetime.start.p0i8(i64 -1, i8* nonnull %6)
  %get_pid_tgid = call i64 inttoptr (i64 14 to i64 ()*)()
  %7 = lshr i64 %get_pid_tgid, 32
  %8 = add i64 %7, %lookup_elem_val8.0
  store i64 %8, i64* %"@x_val", align 8
  %pseudo10 = call i64 @llvm.bpf.pseudo(i64 1, i64 1)
  %update_elem11 = call i64 inttoptr (i64 2 to i64 (i8*, i8*, i8*, i64)*)(i64 %pseudo10, i64* nonnull %"@x_key2", i64* nonnull %"@x_val", i64 0)
  call void @llvm.lifetime.end.p0i8(i64 -1, i8* nonnull %4)
  call void @llvm.lifetime.end.p0i8(i64 -1, i8* nonnull %6)
  ret i64 0
}

; Function Attrs: argmemonly nounwind
declare void @llvm.lifetime.end.p0i8(i64, i8* nocapture) #1

attributes #0 = { nounwind }
attributes #1 = { argmemonly nounwind }
)EXPECTED");
}

TEST(codegen, call_stats)
{
  test("kprobe:f { @x = stats(pid) }",

R"EXPECTED(; Function Attrs: nounwind
declare i64 @llvm.bpf.pseudo(i64, i64) #0

; Function Attrs: argmemonly nounwind
declare void @llvm.lifetime.start.p0i8(i64, i8* nocapture) #1

define i64 @"kprobe:f"(i8* nocapture readnone) local_unnamed_addr section "s_kprobe:f" {
entry:
  %"@x_val" = alloca i64, align 8
  %"@x_key2" = alloca i64, align 8
  %"@x_num" = alloca i64, align 8
  %"@x_key" = alloca i64, align 8
  %1 = bitcast i64* %"@x_key" to i8*
  call void @llvm.lifetime.start.p0i8(i64 -1, i8* nonnull %1)
  store i64 0, i64* %"@x_key", align 8
  %pseudo = tail call i64 @llvm.bpf.pseudo(i64 1, i64 1)
  %lookup_elem = call i8* inttoptr (i64 1 to i8* (i8*, i8*)*)(i64 %pseudo, i64* nonnull %"@x_key")
  %map_lookup_cond = icmp eq i8* %lookup_elem, null
  br i1 %map_lookup_cond, label %lookup_merge, label %lookup_success

lookup_success:                                   ; preds = %entry
  %2 = load i64, i8* %lookup_elem, align 8
  %phitmp = add i64 %2, 1
  br label %lookup_merge

lookup_merge:                                     ; preds = %entry, %lookup_success
  %lookup_elem_val.0 = phi i64 [ %phitmp, %lookup_success ], [ 1, %entry ]
  %3 = bitcast i64* %"@x_num" to i8*
  call void @llvm.lifetime.start.p0i8(i64 -1, i8* nonnull %3)
  store i64 %lookup_elem_val.0, i64* %"@x_num", align 8
  %pseudo1 = call i64 @llvm.bpf.pseudo(i64 1, i64 1)
  %update_elem = call i64 inttoptr (i64 2 to i64 (i8*, i8*, i8*, i64)*)(i64 %pseudo1, i64* nonnull %"@x_key", i64* nonnull %"@x_num", i64 0)
  call void @llvm.lifetime.end.p0i8(i64 -1, i8* nonnull %1)
  call void @llvm.lifetime.end.p0i8(i64 -1, i8* nonnull %3)
  %4 = bitcast i64* %"@x_key2" to i8*
  call void @llvm.lifetime.start.p0i8(i64 -1, i8* nonnull %4)
  store i64 1, i64* %"@x_key2", align 8
  %pseudo3 = call i64 @llvm.bpf.pseudo(i64 1, i64 1)
  %lookup_elem4 = call i8* inttoptr (i64 1 to i8* (i8*, i8*)*)(i64 %pseudo3, i64* nonnull %"@x_key2")
  %map_lookup_cond9 = icmp eq i8* %lookup_elem4, null
  br i1 %map_lookup_cond9, label %lookup_merge7, label %lookup_success5

lookup_success5:                                  ; preds = %lookup_merge
  %5 = load i64, i8* %lookup_elem4, align 8
  br label %lookup_merge7

lookup_merge7:                                    ; preds = %lookup_merge, %lookup_success5
  %lookup_elem_val8.0 = phi i64 [ %5, %lookup_success5 ], [ 0, %lookup_merge ]
  %6 = bitcast i64* %"@x_val" to i8*
  call void @llvm.lifetime.start.p0i8(i64 -1, i8* nonnull %6)
  %get_pid_tgid = call i64 inttoptr (i64 14 to i64 ()*)()
  %7 = lshr i64 %get_pid_tgid, 32
  %8 = add i64 %7, %lookup_elem_val8.0
  store i64 %8, i64* %"@x_val", align 8
  %pseudo10 = call i64 @llvm.bpf.pseudo(i64 1, i64 1)
  %update_elem11 = call i64 inttoptr (i64 2 to i64 (i8*, i8*, i8*, i64)*)(i64 %pseudo10, i64* nonnull %"@x_key2", i64* nonnull %"@x_val", i64 0)
  call void @llvm.lifetime.end.p0i8(i64 -1, i8* nonnull %4)
  call void @llvm.lifetime.end.p0i8(i64 -1, i8* nonnull %6)
  ret i64 0
}

; Function Attrs: argmemonly nounwind
declare void @llvm.lifetime.end.p0i8(i64, i8* nocapture) #1

attributes #0 = { nounwind }
attributes #1 = { argmemonly nounwind }
)EXPECTED");
}

TEST(codegen, call_str)
{
  test("kprobe:f { @x = str(arg0) }",

R"EXPECTED(; Function Attrs: nounwind
declare i64 @llvm.bpf.pseudo(i64, i64) #0

; Function Attrs: argmemonly nounwind
declare void @llvm.lifetime.start.p0i8(i64, i8* nocapture) #1

define i64 @"kprobe:f"(i8*) local_unnamed_addr section "s_kprobe:f" {
entry:
  %"@x_key" = alloca i64, align 8
  %arg0 = alloca i64, align 8
  %str = alloca [64 x i8], align 1
  %1 = getelementptr inbounds [64 x i8], [64 x i8]* %str, i64 0, i64 0
  call void @llvm.lifetime.start.p0i8(i64 -1, i8* nonnull %1)
  call void @llvm.memset.p0i8.i64(i8* nonnull %1, i8 0, i64 64, i32 1, i1 false)
  %2 = bitcast i64* %arg0 to i8*
  call void @llvm.lifetime.start.p0i8(i64 -1, i8* nonnull %2)
  %3 = getelementptr i8, i8* %0, i64 112
  %probe_read = call i64 inttoptr (i64 4 to i64 (i8*, i64, i8*)*)(i64* nonnull %arg0, i64 8, i8* %3)
  %4 = load i64, i64* %arg0, align 8
  call void @llvm.lifetime.end.p0i8(i64 -1, i8* nonnull %2)
  %probe_read_str = call i64 inttoptr (i64 45 to i64 (i8*, i64, i8*)*)([64 x i8]* nonnull %str, i64 64, i64 %4)
  %5 = bitcast i64* %"@x_key" to i8*
  call void @llvm.lifetime.start.p0i8(i64 -1, i8* nonnull %5)
  store i64 0, i64* %"@x_key", align 8
  %pseudo = call i64 @llvm.bpf.pseudo(i64 1, i64 1)
  %update_elem = call i64 inttoptr (i64 2 to i64 (i8*, i8*, i8*, i64)*)(i64 %pseudo, i64* nonnull %"@x_key", [64 x i8]* nonnull %str, i64 0)
  call void @llvm.lifetime.end.p0i8(i64 -1, i8* nonnull %5)
  call void @llvm.lifetime.end.p0i8(i64 -1, i8* nonnull %1)
  ret i64 0
}

; Function Attrs: argmemonly nounwind
declare void @llvm.memset.p0i8.i64(i8* nocapture writeonly, i8, i64, i32, i1) #1

; Function Attrs: argmemonly nounwind
declare void @llvm.lifetime.end.p0i8(i64, i8* nocapture) #1

attributes #0 = { nounwind }
attributes #1 = { argmemonly nounwind }
)EXPECTED");
}

TEST(codegen, call_delete)
{
  test("kprobe:f { @x = 1; delete(@x) }",

R"EXPECTED(; Function Attrs: nounwind
declare i64 @llvm.bpf.pseudo(i64, i64) #0

; Function Attrs: argmemonly nounwind
declare void @llvm.lifetime.start.p0i8(i64, i8* nocapture) #1

define i64 @"kprobe:f"(i8* nocapture readnone) local_unnamed_addr section "s_kprobe:f" {
entry:
  %"@x_key1" = alloca i64, align 8
  %"@x_val" = alloca i64, align 8
  %"@x_key" = alloca i64, align 8
  %1 = bitcast i64* %"@x_key" to i8*
  call void @llvm.lifetime.start.p0i8(i64 -1, i8* nonnull %1)
  store i64 0, i64* %"@x_key", align 8
  %2 = bitcast i64* %"@x_val" to i8*
  call void @llvm.lifetime.start.p0i8(i64 -1, i8* nonnull %2)
  store i64 1, i64* %"@x_val", align 8
  %pseudo = tail call i64 @llvm.bpf.pseudo(i64 1, i64 1)
  %update_elem = call i64 inttoptr (i64 2 to i64 (i8*, i8*, i8*, i64)*)(i64 %pseudo, i64* nonnull %"@x_key", i64* nonnull %"@x_val", i64 0)
  call void @llvm.lifetime.end.p0i8(i64 -1, i8* nonnull %1)
  call void @llvm.lifetime.end.p0i8(i64 -1, i8* nonnull %2)
  %3 = bitcast i64* %"@x_key1" to i8*
  call void @llvm.lifetime.start.p0i8(i64 -1, i8* nonnull %3)
  store i64 0, i64* %"@x_key1", align 8
  %pseudo2 = call i64 @llvm.bpf.pseudo(i64 1, i64 1)
  %delete_elem = call i64 inttoptr (i64 3 to i64 (i8*, i8*)*)(i64 %pseudo2, i64* nonnull %"@x_key1")
  call void @llvm.lifetime.end.p0i8(i64 -1, i8* nonnull %3)
  ret i64 0
}

; Function Attrs: argmemonly nounwind
declare void @llvm.lifetime.end.p0i8(i64, i8* nocapture) #1

attributes #0 = { nounwind }
attributes #1 = { argmemonly nounwind }
)EXPECTED");
}

TEST(codegen, call_printf)
{
  test("struct Foo { char c; long l; } kprobe:f { $foo = (Foo*)0; printf(\"%c %lu\\n\", $foo->c, $foo->l) }",

R"EXPECTED(%printf_t = type { i64, i8, i64 }

; Function Attrs: nounwind
declare i64 @llvm.bpf.pseudo(i64, i64) #0

; Function Attrs: argmemonly nounwind
declare void @llvm.lifetime.start.p0i8(i64, i8* nocapture) #1

define i64 @"kprobe:f"(i8*) local_unnamed_addr section "s_kprobe:f" {
entry:
  %Foo.l = alloca i64, align 8
  %Foo.c = alloca i8, align 1
  %printf_args = alloca %printf_t, align 8
  %1 = bitcast %printf_t* %printf_args to i8*
  call void @llvm.lifetime.start.p0i8(i64 -1, i8* nonnull %1)
  %2 = bitcast %printf_t* %printf_args to i8*
  call void @llvm.memset.p0i8.i64(i8* nonnull %2, i8 0, i64 16, i32 8, i1 false)
  call void @llvm.lifetime.start.p0i8(i64 -1, i8* nonnull %Foo.c)
  %probe_read = call i64 inttoptr (i64 4 to i64 (i8*, i64, i8*)*)(i8* nonnull %Foo.c, i64 1, i64 0)
  %3 = load i8, i8* %Foo.c, align 1
  call void @llvm.lifetime.end.p0i8(i64 -1, i8* nonnull %Foo.c)
  %4 = getelementptr inbounds %printf_t, %printf_t* %printf_args, i64 0, i32 1
  store i8 %3, i8* %4, align 8
  %5 = bitcast i64* %Foo.l to i8*
  call void @llvm.lifetime.start.p0i8(i64 -1, i8* nonnull %5)
  %probe_read1 = call i64 inttoptr (i64 4 to i64 (i8*, i64, i8*)*)(i64* nonnull %Foo.l, i64 8, i64 8)
  %6 = load i64, i64* %Foo.l, align 8
  call void @llvm.lifetime.end.p0i8(i64 -1, i8* nonnull %5)
  %7 = getelementptr inbounds %printf_t, %printf_t* %printf_args, i64 0, i32 2
  store i64 %6, i64* %7, align 8
  %pseudo = call i64 @llvm.bpf.pseudo(i64 1, i64 1)
  %get_cpu_id = call i64 inttoptr (i64 8 to i64 ()*)()
  %perf_event_output = call i64 inttoptr (i64 25 to i64 (i8*, i8*, i64, i8*, i64)*)(i8* %0, i64 %pseudo, i64 %get_cpu_id, %printf_t* nonnull %printf_args, i64 20)
  call void @llvm.lifetime.end.p0i8(i64 -1, i8* nonnull %1)
  ret i64 0
}

; Function Attrs: argmemonly nounwind
declare void @llvm.memset.p0i8.i64(i8* nocapture writeonly, i8, i64, i32, i1) #1

; Function Attrs: argmemonly nounwind
declare void @llvm.lifetime.end.p0i8(i64, i8* nocapture) #1

attributes #0 = { nounwind }
attributes #1 = { argmemonly nounwind }
)EXPECTED");
}

TEST(codegen, call_exit)
{
  test("kprobe:f { exit() }",

R"EXPECTED(; Function Attrs: nounwind
declare i64 @llvm.bpf.pseudo(i64, i64) #0

; Function Attrs: argmemonly nounwind
declare void @llvm.lifetime.start.p0i8(i64, i8* nocapture) #1

define i64 @"kprobe:f"(i8*) local_unnamed_addr section "s_kprobe:f" {
entry:
  %perfdata = alloca [8 x i8], align 8
  %1 = getelementptr inbounds [8 x i8], [8 x i8]* %perfdata, i64 0, i64 0
  call void @llvm.lifetime.start.p0i8(i64 -1, i8* nonnull %1)
  store i64 10000, [8 x i8]* %perfdata, align 8
  %pseudo = tail call i64 @llvm.bpf.pseudo(i64 1, i64 1)
  %get_cpu_id = tail call i64 inttoptr (i64 8 to i64 ()*)()
  %perf_event_output = call i64 inttoptr (i64 25 to i64 (i8*, i8*, i64, i8*, i64)*)(i8* %0, i64 %pseudo, i64 %get_cpu_id, [8 x i8]* nonnull %perfdata, i64 8)
  call void @llvm.lifetime.end.p0i8(i64 -1, i8* nonnull %1)
  ret i64 0
}

; Function Attrs: argmemonly nounwind
declare void @llvm.lifetime.end.p0i8(i64, i8* nocapture) #1

attributes #0 = { nounwind }
attributes #1 = { argmemonly nounwind }
)EXPECTED");
}

TEST(codegen, call_print)
{
  test("BEGIN { @x = 1; } kprobe:f { print(@x); }",

R"EXPECTED(; Function Attrs: nounwind
declare i64 @llvm.bpf.pseudo(i64, i64) #0

; Function Attrs: argmemonly nounwind
declare void @llvm.lifetime.start.p0i8(i64, i8* nocapture) #1

define i64 @BEGIN(i8* nocapture readnone) local_unnamed_addr section "s_BEGIN" {
entry:
  %"@x_val" = alloca i64, align 8
  %"@x_key" = alloca i64, align 8
  %1 = bitcast i64* %"@x_key" to i8*
  call void @llvm.lifetime.start.p0i8(i64 -1, i8* nonnull %1)
  store i64 0, i64* %"@x_key", align 8
  %2 = bitcast i64* %"@x_val" to i8*
  call void @llvm.lifetime.start.p0i8(i64 -1, i8* nonnull %2)
  store i64 1, i64* %"@x_val", align 8
  %pseudo = tail call i64 @llvm.bpf.pseudo(i64 1, i64 1)
  %update_elem = call i64 inttoptr (i64 2 to i64 (i8*, i8*, i8*, i64)*)(i64 %pseudo, i64* nonnull %"@x_key", i64* nonnull %"@x_val", i64 0)
  call void @llvm.lifetime.end.p0i8(i64 -1, i8* nonnull %1)
  call void @llvm.lifetime.end.p0i8(i64 -1, i8* nonnull %2)
  ret i64 0
}

; Function Attrs: argmemonly nounwind
declare void @llvm.lifetime.end.p0i8(i64, i8* nocapture) #1

define i64 @"kprobe:f"(i8*) local_unnamed_addr section "s_kprobe:f" {
entry:
  %perfdata = alloca [26 x i8], align 8
  %1 = getelementptr inbounds [26 x i8], [26 x i8]* %perfdata, i64 0, i64 0
  call void @llvm.lifetime.start.p0i8(i64 -1, i8* nonnull %1)
  store i64 10001, [26 x i8]* %perfdata, align 8
  %2 = getelementptr inbounds [26 x i8], [26 x i8]* %perfdata, i64 0, i64 8
  %3 = getelementptr inbounds [26 x i8], [26 x i8]* %perfdata, i64 0, i64 24
  %4 = bitcast i8* %3 to i16*
  call void @llvm.memset.p0i8.i64(i8* nonnull %2, i8 0, i64 16, i32 8, i1 false)
  store i16 30784, i16* %4, align 8
  %pseudo = tail call i64 @llvm.bpf.pseudo(i64 1, i64 2)
  %get_cpu_id = tail call i64 inttoptr (i64 8 to i64 ()*)()
  %perf_event_output = call i64 inttoptr (i64 25 to i64 (i8*, i8*, i64, i8*, i64)*)(i8* %0, i64 %pseudo, i64 %get_cpu_id, [26 x i8]* nonnull %perfdata, i64 26)
  call void @llvm.lifetime.end.p0i8(i64 -1, i8* nonnull %1)
  ret i64 0
}

; Function Attrs: argmemonly nounwind
declare void @llvm.memset.p0i8.i64(i8* nocapture writeonly, i8, i64, i32, i1) #1

attributes #0 = { nounwind }
attributes #1 = { argmemonly nounwind }
)EXPECTED");
}

TEST(codegen, call_clear)
{
  test("BEGIN { @x = 1; } kprobe:f { clear(@x); }",

R"EXPECTED(; Function Attrs: nounwind
declare i64 @llvm.bpf.pseudo(i64, i64) #0

; Function Attrs: argmemonly nounwind
declare void @llvm.lifetime.start.p0i8(i64, i8* nocapture) #1

define i64 @BEGIN(i8* nocapture readnone) local_unnamed_addr section "s_BEGIN" {
entry:
  %"@x_val" = alloca i64, align 8
  %"@x_key" = alloca i64, align 8
  %1 = bitcast i64* %"@x_key" to i8*
  call void @llvm.lifetime.start.p0i8(i64 -1, i8* nonnull %1)
  store i64 0, i64* %"@x_key", align 8
  %2 = bitcast i64* %"@x_val" to i8*
  call void @llvm.lifetime.start.p0i8(i64 -1, i8* nonnull %2)
  store i64 1, i64* %"@x_val", align 8
  %pseudo = tail call i64 @llvm.bpf.pseudo(i64 1, i64 1)
  %update_elem = call i64 inttoptr (i64 2 to i64 (i8*, i8*, i8*, i64)*)(i64 %pseudo, i64* nonnull %"@x_key", i64* nonnull %"@x_val", i64 0)
  call void @llvm.lifetime.end.p0i8(i64 -1, i8* nonnull %1)
  call void @llvm.lifetime.end.p0i8(i64 -1, i8* nonnull %2)
  ret i64 0
}

; Function Attrs: argmemonly nounwind
declare void @llvm.lifetime.end.p0i8(i64, i8* nocapture) #1

define i64 @"kprobe:f"(i8*) local_unnamed_addr section "s_kprobe:f" {
entry:
  %perfdata = alloca [10 x i8], align 8
  %1 = getelementptr inbounds [10 x i8], [10 x i8]* %perfdata, i64 0, i64 0
  call void @llvm.lifetime.start.p0i8(i64 -1, i8* nonnull %1)
  store i64 10002, [10 x i8]* %perfdata, align 8
  %2 = getelementptr inbounds [10 x i8], [10 x i8]* %perfdata, i64 0, i64 8
  %3 = bitcast i8* %2 to i16*
  store i16 30784, i16* %3, align 8
  %pseudo = tail call i64 @llvm.bpf.pseudo(i64 1, i64 2)
  %get_cpu_id = tail call i64 inttoptr (i64 8 to i64 ()*)()
  %perf_event_output = call i64 inttoptr (i64 25 to i64 (i8*, i8*, i64, i8*, i64)*)(i8* %0, i64 %pseudo, i64 %get_cpu_id, [10 x i8]* nonnull %perfdata, i64 10)
  call void @llvm.lifetime.end.p0i8(i64 -1, i8* nonnull %1)
  ret i64 0
}

attributes #0 = { nounwind }
attributes #1 = { argmemonly nounwind }
)EXPECTED");
}

TEST(codegen, call_zero)
{
  test("BEGIN { @x = 1; } kprobe:f { zero(@x); }",

R"EXPECTED(; Function Attrs: nounwind
declare i64 @llvm.bpf.pseudo(i64, i64) #0

; Function Attrs: argmemonly nounwind
declare void @llvm.lifetime.start.p0i8(i64, i8* nocapture) #1

define i64 @BEGIN(i8* nocapture readnone) local_unnamed_addr section "s_BEGIN" {
entry:
  %"@x_val" = alloca i64, align 8
  %"@x_key" = alloca i64, align 8
  %1 = bitcast i64* %"@x_key" to i8*
  call void @llvm.lifetime.start.p0i8(i64 -1, i8* nonnull %1)
  store i64 0, i64* %"@x_key", align 8
  %2 = bitcast i64* %"@x_val" to i8*
  call void @llvm.lifetime.start.p0i8(i64 -1, i8* nonnull %2)
  store i64 1, i64* %"@x_val", align 8
  %pseudo = tail call i64 @llvm.bpf.pseudo(i64 1, i64 1)
  %update_elem = call i64 inttoptr (i64 2 to i64 (i8*, i8*, i8*, i64)*)(i64 %pseudo, i64* nonnull %"@x_key", i64* nonnull %"@x_val", i64 0)
  call void @llvm.lifetime.end.p0i8(i64 -1, i8* nonnull %1)
  call void @llvm.lifetime.end.p0i8(i64 -1, i8* nonnull %2)
  ret i64 0
}

; Function Attrs: argmemonly nounwind
declare void @llvm.lifetime.end.p0i8(i64, i8* nocapture) #1

define i64 @"kprobe:f"(i8*) local_unnamed_addr section "s_kprobe:f" {
entry:
  %perfdata = alloca [10 x i8], align 8
  %1 = getelementptr inbounds [10 x i8], [10 x i8]* %perfdata, i64 0, i64 0
  call void @llvm.lifetime.start.p0i8(i64 -1, i8* nonnull %1)
  store i64 10003, [10 x i8]* %perfdata, align 8
  %2 = getelementptr inbounds [10 x i8], [10 x i8]* %perfdata, i64 0, i64 8
  %3 = bitcast i8* %2 to i16*
  store i16 30784, i16* %3, align 8
  %pseudo = tail call i64 @llvm.bpf.pseudo(i64 1, i64 2)
  %get_cpu_id = tail call i64 inttoptr (i64 8 to i64 ()*)()
  %perf_event_output = call i64 inttoptr (i64 25 to i64 (i8*, i8*, i64, i8*, i64)*)(i8* %0, i64 %pseudo, i64 %get_cpu_id, [10 x i8]* nonnull %perfdata, i64 10)
  call void @llvm.lifetime.end.p0i8(i64 -1, i8* nonnull %1)
  ret i64 0
}

attributes #0 = { nounwind }
attributes #1 = { argmemonly nounwind }
)EXPECTED");
}

TEST(codegen, call_time)
{
  test("kprobe:f { time(); }",

R"EXPECTED(; Function Attrs: nounwind
declare i64 @llvm.bpf.pseudo(i64, i64) #0

; Function Attrs: argmemonly nounwind
declare void @llvm.lifetime.start.p0i8(i64, i8* nocapture) #1

define i64 @"kprobe:f"(i8*) local_unnamed_addr section "s_kprobe:f" {
entry:
  %perfdata = alloca [16 x i8], align 8
  %1 = getelementptr inbounds [16 x i8], [16 x i8]* %perfdata, i64 0, i64 0
  call void @llvm.lifetime.start.p0i8(i64 -1, i8* nonnull %1)
  store i64 10004, [16 x i8]* %perfdata, align 8
  %2 = getelementptr inbounds [16 x i8], [16 x i8]* %perfdata, i64 0, i64 8
  store i64 0, i8* %2, align 8
  %pseudo = tail call i64 @llvm.bpf.pseudo(i64 1, i64 1)
  %get_cpu_id = tail call i64 inttoptr (i64 8 to i64 ()*)()
  %perf_event_output = call i64 inttoptr (i64 25 to i64 (i8*, i8*, i64, i8*, i64)*)(i8* %0, i64 %pseudo, i64 %get_cpu_id, [16 x i8]* nonnull %perfdata, i64 16)
  call void @llvm.lifetime.end.p0i8(i64 -1, i8* nonnull %1)
  ret i64 0
}

; Function Attrs: argmemonly nounwind
declare void @llvm.lifetime.end.p0i8(i64, i8* nocapture) #1

attributes #0 = { nounwind }
attributes #1 = { argmemonly nounwind }
)EXPECTED");
}

// TODO: add a join() test. It gets stuck in codegen.compile().

TEST(codegen, int_propagation)
{
  test("kprobe:f { @x = 1234; @y = @x }",

R"EXPECTED(; Function Attrs: nounwind
declare i64 @llvm.bpf.pseudo(i64, i64) #0

; Function Attrs: argmemonly nounwind
declare void @llvm.lifetime.start.p0i8(i64, i8* nocapture) #1

define i64 @"kprobe:f"(i8* nocapture readnone) local_unnamed_addr section "s_kprobe:f" {
entry:
  %"@y_val" = alloca i64, align 8
  %"@y_key" = alloca i64, align 8
  %"@x_key1" = alloca i64, align 8
  %"@x_val" = alloca i64, align 8
  %"@x_key" = alloca i64, align 8
  %1 = bitcast i64* %"@x_key" to i8*
  call void @llvm.lifetime.start.p0i8(i64 -1, i8* nonnull %1)
  store i64 0, i64* %"@x_key", align 8
  %2 = bitcast i64* %"@x_val" to i8*
  call void @llvm.lifetime.start.p0i8(i64 -1, i8* nonnull %2)
  store i64 1234, i64* %"@x_val", align 8
  %pseudo = tail call i64 @llvm.bpf.pseudo(i64 1, i64 1)
  %update_elem = call i64 inttoptr (i64 2 to i64 (i8*, i8*, i8*, i64)*)(i64 %pseudo, i64* nonnull %"@x_key", i64* nonnull %"@x_val", i64 0)
  call void @llvm.lifetime.end.p0i8(i64 -1, i8* nonnull %1)
  call void @llvm.lifetime.end.p0i8(i64 -1, i8* nonnull %2)
  %3 = bitcast i64* %"@x_key1" to i8*
  call void @llvm.lifetime.start.p0i8(i64 -1, i8* nonnull %3)
  store i64 0, i64* %"@x_key1", align 8
  %pseudo2 = call i64 @llvm.bpf.pseudo(i64 1, i64 1)
  %lookup_elem = call i8* inttoptr (i64 1 to i8* (i8*, i8*)*)(i64 %pseudo2, i64* nonnull %"@x_key1")
  %map_lookup_cond = icmp eq i8* %lookup_elem, null
  br i1 %map_lookup_cond, label %lookup_merge, label %lookup_success

lookup_success:                                   ; preds = %entry
  %4 = load i64, i8* %lookup_elem, align 8
  br label %lookup_merge

lookup_merge:                                     ; preds = %entry, %lookup_success
  %lookup_elem_val.0 = phi i64 [ %4, %lookup_success ], [ 0, %entry ]
  call void @llvm.lifetime.end.p0i8(i64 -1, i8* nonnull %3)
  %5 = bitcast i64* %"@y_key" to i8*
  call void @llvm.lifetime.start.p0i8(i64 -1, i8* nonnull %5)
  store i64 0, i64* %"@y_key", align 8
  %6 = bitcast i64* %"@y_val" to i8*
  call void @llvm.lifetime.start.p0i8(i64 -1, i8* nonnull %6)
  store i64 %lookup_elem_val.0, i64* %"@y_val", align 8
  %pseudo3 = call i64 @llvm.bpf.pseudo(i64 1, i64 2)
  %update_elem4 = call i64 inttoptr (i64 2 to i64 (i8*, i8*, i8*, i64)*)(i64 %pseudo3, i64* nonnull %"@y_key", i64* nonnull %"@y_val", i64 0)
  call void @llvm.lifetime.end.p0i8(i64 -1, i8* nonnull %5)
  call void @llvm.lifetime.end.p0i8(i64 -1, i8* nonnull %6)
  ret i64 0
}

; Function Attrs: argmemonly nounwind
declare void @llvm.lifetime.end.p0i8(i64, i8* nocapture) #1

attributes #0 = { nounwind }
attributes #1 = { argmemonly nounwind }
)EXPECTED");
}

TEST(codegen, string_propagation)
{
  test("kprobe:f { @x = \"asdf\"; @y = @x }",

R"EXPECTED(; Function Attrs: nounwind
declare i64 @llvm.bpf.pseudo(i64, i64) #0

; Function Attrs: argmemonly nounwind
declare void @llvm.lifetime.start.p0i8(i64, i8* nocapture) #1

define i64 @"kprobe:f"(i8* nocapture readnone) local_unnamed_addr section "s_kprobe:f" {
entry:
  %"@y_key" = alloca i64, align 8
  %lookup_elem_val = alloca [64 x i8], align 1
  %"@x_key1" = alloca i64, align 8
  %"@x_key" = alloca i64, align 8
  %str = alloca [64 x i8], align 1
  %1 = getelementptr inbounds [64 x i8], [64 x i8]* %str, i64 0, i64 0
  call void @llvm.lifetime.start.p0i8(i64 -1, i8* nonnull %1)
  store i8 97, i8* %1, align 1
  %str.repack5 = getelementptr inbounds [64 x i8], [64 x i8]* %str, i64 0, i64 1
  store i8 115, i8* %str.repack5, align 1
  %str.repack6 = getelementptr inbounds [64 x i8], [64 x i8]* %str, i64 0, i64 2
  store i8 100, i8* %str.repack6, align 1
  %str.repack7 = getelementptr inbounds [64 x i8], [64 x i8]* %str, i64 0, i64 3
  store i8 102, i8* %str.repack7, align 1
  %str.repack8 = getelementptr inbounds [64 x i8], [64 x i8]* %str, i64 0, i64 4
  %2 = bitcast i64* %"@x_key" to i8*
  call void @llvm.memset.p0i8.i64(i8* %str.repack8, i8 0, i64 60, i32 1, i1 false)
  call void @llvm.lifetime.start.p0i8(i64 -1, i8* nonnull %2)
  store i64 0, i64* %"@x_key", align 8
  %pseudo = tail call i64 @llvm.bpf.pseudo(i64 1, i64 1)
  %update_elem = call i64 inttoptr (i64 2 to i64 (i8*, i8*, i8*, i64)*)(i64 %pseudo, i64* nonnull %"@x_key", [64 x i8]* nonnull %str, i64 0)
  call void @llvm.lifetime.end.p0i8(i64 -1, i8* nonnull %2)
  call void @llvm.lifetime.end.p0i8(i64 -1, i8* nonnull %1)
  %3 = bitcast i64* %"@x_key1" to i8*
  call void @llvm.lifetime.start.p0i8(i64 -1, i8* nonnull %3)
  store i64 0, i64* %"@x_key1", align 8
  %pseudo2 = call i64 @llvm.bpf.pseudo(i64 1, i64 1)
  %lookup_elem = call i8* inttoptr (i64 1 to i8* (i8*, i8*)*)(i64 %pseudo2, i64* nonnull %"@x_key1")
  %4 = getelementptr inbounds [64 x i8], [64 x i8]* %lookup_elem_val, i64 0, i64 0
  call void @llvm.lifetime.start.p0i8(i64 -1, i8* nonnull %4)
  %map_lookup_cond = icmp eq i8* %lookup_elem, null
  br i1 %map_lookup_cond, label %lookup_failure, label %lookup_success

lookup_success:                                   ; preds = %entry
  call void @llvm.memcpy.p0i8.p0i8.i64(i8* nonnull %4, i8* nonnull %lookup_elem, i64 64, i32 1, i1 false)
  br label %lookup_merge

lookup_failure:                                   ; preds = %entry
  call void @llvm.memset.p0i8.i64(i8* nonnull %4, i8 0, i64 64, i32 1, i1 false)
  br label %lookup_merge

lookup_merge:                                     ; preds = %lookup_failure, %lookup_success
  call void @llvm.lifetime.end.p0i8(i64 -1, i8* nonnull %3)
  %5 = bitcast i64* %"@y_key" to i8*
  call void @llvm.lifetime.start.p0i8(i64 -1, i8* nonnull %5)
  store i64 0, i64* %"@y_key", align 8
  %pseudo3 = call i64 @llvm.bpf.pseudo(i64 1, i64 2)
  %update_elem4 = call i64 inttoptr (i64 2 to i64 (i8*, i8*, i8*, i64)*)(i64 %pseudo3, i64* nonnull %"@y_key", [64 x i8]* nonnull %lookup_elem_val, i64 0)
  call void @llvm.lifetime.end.p0i8(i64 -1, i8* nonnull %5)
  call void @llvm.lifetime.end.p0i8(i64 -1, i8* nonnull %4)
  ret i64 0
}

; Function Attrs: argmemonly nounwind
declare void @llvm.lifetime.end.p0i8(i64, i8* nocapture) #1

; Function Attrs: argmemonly nounwind
declare void @llvm.memcpy.p0i8.p0i8.i64(i8* nocapture writeonly, i8* nocapture readonly, i64, i32, i1) #1

; Function Attrs: argmemonly nounwind
declare void @llvm.memset.p0i8.i64(i8* nocapture writeonly, i8, i64, i32, i1) #1

attributes #0 = { nounwind }
attributes #1 = { argmemonly nounwind }
)EXPECTED");
}

TEST(codegen, pred_binop)
{
  test("kprobe:f / pid == 1234 / { @x = 1 }",

R"EXPECTED(; Function Attrs: nounwind
declare i64 @llvm.bpf.pseudo(i64, i64) #0

; Function Attrs: argmemonly nounwind
declare void @llvm.lifetime.start.p0i8(i64, i8* nocapture) #1

define i64 @"kprobe:f"(i8* nocapture readnone) local_unnamed_addr section "s_kprobe:f" {
entry:
  %"@x_val" = alloca i64, align 8
  %"@x_key" = alloca i64, align 8
  %get_pid_tgid = tail call i64 inttoptr (i64 14 to i64 ()*)()
  %.mask = and i64 %get_pid_tgid, -4294967296
  %1 = icmp eq i64 %.mask, 5299989643264
  br i1 %1, label %pred_true, label %pred_false

pred_false:                                       ; preds = %entry
  ret i64 0

pred_true:                                        ; preds = %entry
  %2 = bitcast i64* %"@x_key" to i8*
  call void @llvm.lifetime.start.p0i8(i64 -1, i8* nonnull %2)
  store i64 0, i64* %"@x_key", align 8
  %3 = bitcast i64* %"@x_val" to i8*
  call void @llvm.lifetime.start.p0i8(i64 -1, i8* nonnull %3)
  store i64 1, i64* %"@x_val", align 8
  %pseudo = tail call i64 @llvm.bpf.pseudo(i64 1, i64 1)
  %update_elem = call i64 inttoptr (i64 2 to i64 (i8*, i8*, i8*, i64)*)(i64 %pseudo, i64* nonnull %"@x_key", i64* nonnull %"@x_val", i64 0)
  call void @llvm.lifetime.end.p0i8(i64 -1, i8* nonnull %2)
  call void @llvm.lifetime.end.p0i8(i64 -1, i8* nonnull %3)
  ret i64 0
}

; Function Attrs: argmemonly nounwind
declare void @llvm.lifetime.end.p0i8(i64, i8* nocapture) #1

attributes #0 = { nounwind }
attributes #1 = { argmemonly nounwind }
)EXPECTED");
}

TEST(codegen, variable)
{
  test("kprobe:f { $var = comm; @x = $var; @y = $var }",

R"EXPECTED(; Function Attrs: nounwind
declare i64 @llvm.bpf.pseudo(i64, i64) #0

; Function Attrs: argmemonly nounwind
declare void @llvm.lifetime.start.p0i8(i64, i8* nocapture) #1

define i64 @"kprobe:f"(i8* nocapture readnone) local_unnamed_addr section "s_kprobe:f" {
entry:
  %"@y_key" = alloca i64, align 8
  %"@x_key" = alloca i64, align 8
  %comm = alloca [64 x i8], align 1
  %1 = getelementptr inbounds [64 x i8], [64 x i8]* %comm, i64 0, i64 0
  call void @llvm.lifetime.start.p0i8(i64 -1, i8* nonnull %1)
  call void @llvm.memset.p0i8.i64(i8* nonnull %1, i8 0, i64 64, i32 1, i1 false)
  %get_comm = call i64 inttoptr (i64 16 to i64 (i8*, i64)*)([64 x i8]* nonnull %comm, i64 64)
  %2 = bitcast i64* %"@x_key" to i8*
  call void @llvm.lifetime.start.p0i8(i64 -1, i8* nonnull %2)
  store i64 0, i64* %"@x_key", align 8
  %pseudo = call i64 @llvm.bpf.pseudo(i64 1, i64 1)
  %update_elem = call i64 inttoptr (i64 2 to i64 (i8*, i8*, i8*, i64)*)(i64 %pseudo, i64* nonnull %"@x_key", [64 x i8]* nonnull %comm, i64 0)
  call void @llvm.lifetime.end.p0i8(i64 -1, i8* nonnull %2)
  %3 = bitcast i64* %"@y_key" to i8*
  call void @llvm.lifetime.start.p0i8(i64 -1, i8* nonnull %3)
  store i64 0, i64* %"@y_key", align 8
  %pseudo1 = call i64 @llvm.bpf.pseudo(i64 1, i64 2)
  %update_elem2 = call i64 inttoptr (i64 2 to i64 (i8*, i8*, i8*, i64)*)(i64 %pseudo1, i64* nonnull %"@y_key", [64 x i8]* nonnull %comm, i64 0)
  call void @llvm.lifetime.end.p0i8(i64 -1, i8* nonnull %3)
  ret i64 0
}

; Function Attrs: argmemonly nounwind
declare void @llvm.memset.p0i8.i64(i8* nocapture writeonly, i8, i64, i32, i1) #1

; Function Attrs: argmemonly nounwind
declare void @llvm.lifetime.end.p0i8(i64, i8* nocapture) #1

attributes #0 = { nounwind }
attributes #1 = { argmemonly nounwind }
)EXPECTED");
}

TEST(codegen, dereference)
{
  test("kprobe:f { @x = *1234 }",

R"EXPECTED(; Function Attrs: nounwind
declare i64 @llvm.bpf.pseudo(i64, i64) #0

; Function Attrs: argmemonly nounwind
declare void @llvm.lifetime.start.p0i8(i64, i8* nocapture) #1

define i64 @"kprobe:f"(i8* nocapture readnone) local_unnamed_addr section "s_kprobe:f" {
entry:
  %"@x_val" = alloca i64, align 8
  %"@x_key" = alloca i64, align 8
  %deref = alloca i64, align 8
  %1 = bitcast i64* %deref to i8*
  call void @llvm.lifetime.start.p0i8(i64 -1, i8* nonnull %1)
  %probe_read = call i64 inttoptr (i64 4 to i64 (i8*, i64, i8*)*)(i64* nonnull %deref, i64 8, i64 1234)
  %2 = load i64, i64* %deref, align 8
  call void @llvm.lifetime.end.p0i8(i64 -1, i8* nonnull %1)
  %3 = bitcast i64* %"@x_key" to i8*
  call void @llvm.lifetime.start.p0i8(i64 -1, i8* nonnull %3)
  store i64 0, i64* %"@x_key", align 8
  %4 = bitcast i64* %"@x_val" to i8*
  call void @llvm.lifetime.start.p0i8(i64 -1, i8* nonnull %4)
  store i64 %2, i64* %"@x_val", align 8
  %pseudo = call i64 @llvm.bpf.pseudo(i64 1, i64 1)
  %update_elem = call i64 inttoptr (i64 2 to i64 (i8*, i8*, i8*, i64)*)(i64 %pseudo, i64* nonnull %"@x_key", i64* nonnull %"@x_val", i64 0)
  call void @llvm.lifetime.end.p0i8(i64 -1, i8* nonnull %3)
  call void @llvm.lifetime.end.p0i8(i64 -1, i8* nonnull %4)
  ret i64 0
}

; Function Attrs: argmemonly nounwind
declare void @llvm.lifetime.end.p0i8(i64, i8* nocapture) #1

attributes #0 = { nounwind }
attributes #1 = { argmemonly nounwind }
)EXPECTED");
}

TEST(codegen, logical_or)
{
  test("kprobe:f { @x = pid == 1234 || pid == 1235 }",

R"EXPECTED(; Function Attrs: nounwind
declare i64 @llvm.bpf.pseudo(i64, i64) #0

; Function Attrs: argmemonly nounwind
declare void @llvm.lifetime.start.p0i8(i64, i8* nocapture) #1

define i64 @"kprobe:f"(i8* nocapture readnone) local_unnamed_addr section "s_kprobe:f" {
entry:
  %"@x_val" = alloca i64, align 8
  %"@x_key" = alloca i64, align 8
  %get_pid_tgid = tail call i64 inttoptr (i64 14 to i64 ()*)()
  %.mask = and i64 %get_pid_tgid, -4294967296
  %1 = icmp eq i64 %.mask, 5299989643264
  br i1 %1, label %"||_true", label %"||_lhs_false"

"||_lhs_false":                                   ; preds = %entry
  %get_pid_tgid1 = tail call i64 inttoptr (i64 14 to i64 ()*)()
  %.mask2 = and i64 %get_pid_tgid1, -4294967296
  %2 = icmp eq i64 %.mask2, 5304284610560
  br i1 %2, label %"||_true", label %"||_merge"

"||_true":                                        ; preds = %"||_lhs_false", %entry
  br label %"||_merge"

"||_merge":                                       ; preds = %"||_lhs_false", %"||_true"
  %"||_result.0" = phi i64 [ 1, %"||_true" ], [ 0, %"||_lhs_false" ]
  %3 = bitcast i64* %"@x_key" to i8*
  call void @llvm.lifetime.start.p0i8(i64 -1, i8* nonnull %3)
  store i64 0, i64* %"@x_key", align 8
  %4 = bitcast i64* %"@x_val" to i8*
  call void @llvm.lifetime.start.p0i8(i64 -1, i8* nonnull %4)
  store i64 %"||_result.0", i64* %"@x_val", align 8
  %pseudo = tail call i64 @llvm.bpf.pseudo(i64 1, i64 1)
  %update_elem = call i64 inttoptr (i64 2 to i64 (i8*, i8*, i8*, i64)*)(i64 %pseudo, i64* nonnull %"@x_key", i64* nonnull %"@x_val", i64 0)
  call void @llvm.lifetime.end.p0i8(i64 -1, i8* nonnull %3)
  call void @llvm.lifetime.end.p0i8(i64 -1, i8* nonnull %4)
  ret i64 0
}

; Function Attrs: argmemonly nounwind
declare void @llvm.lifetime.end.p0i8(i64, i8* nocapture) #1

attributes #0 = { nounwind }
attributes #1 = { argmemonly nounwind }
)EXPECTED");
}

TEST(codegen, logical_and)
{
  test("kprobe:f { @x = pid != 1234 && pid != 1235 }",

R"EXPECTED(; Function Attrs: nounwind
declare i64 @llvm.bpf.pseudo(i64, i64) #0

; Function Attrs: argmemonly nounwind
declare void @llvm.lifetime.start.p0i8(i64, i8* nocapture) #1

define i64 @"kprobe:f"(i8* nocapture readnone) local_unnamed_addr section "s_kprobe:f" {
entry:
  %"@x_val" = alloca i64, align 8
  %"@x_key" = alloca i64, align 8
  %get_pid_tgid = tail call i64 inttoptr (i64 14 to i64 ()*)()
  %.mask = and i64 %get_pid_tgid, -4294967296
  %1 = icmp eq i64 %.mask, 5299989643264
  br i1 %1, label %"&&_false", label %"&&_lhs_true"

"&&_lhs_true":                                    ; preds = %entry
  %get_pid_tgid1 = tail call i64 inttoptr (i64 14 to i64 ()*)()
  %.mask2 = and i64 %get_pid_tgid1, -4294967296
  %2 = icmp eq i64 %.mask2, 5304284610560
  br i1 %2, label %"&&_false", label %"&&_merge"

"&&_false":                                       ; preds = %"&&_lhs_true", %entry
  br label %"&&_merge"

"&&_merge":                                       ; preds = %"&&_lhs_true", %"&&_false"
  %"&&_result.0" = phi i64 [ 0, %"&&_false" ], [ 1, %"&&_lhs_true" ]
  %3 = bitcast i64* %"@x_key" to i8*
  call void @llvm.lifetime.start.p0i8(i64 -1, i8* nonnull %3)
  store i64 0, i64* %"@x_key", align 8
  %4 = bitcast i64* %"@x_val" to i8*
  call void @llvm.lifetime.start.p0i8(i64 -1, i8* nonnull %4)
  store i64 %"&&_result.0", i64* %"@x_val", align 8
  %pseudo = tail call i64 @llvm.bpf.pseudo(i64 1, i64 1)
  %update_elem = call i64 inttoptr (i64 2 to i64 (i8*, i8*, i8*, i64)*)(i64 %pseudo, i64* nonnull %"@x_key", i64* nonnull %"@x_val", i64 0)
  call void @llvm.lifetime.end.p0i8(i64 -1, i8* nonnull %3)
  call void @llvm.lifetime.end.p0i8(i64 -1, i8* nonnull %4)
  ret i64 0
}

; Function Attrs: argmemonly nounwind
declare void @llvm.lifetime.end.p0i8(i64, i8* nocapture) #1

attributes #0 = { nounwind }
attributes #1 = { argmemonly nounwind }
)EXPECTED");
}

<<<<<<< HEAD
TEST(codegen, struct_integers)
{
  auto expected = R"EXPECTED(; Function Attrs: nounwind
declare i64 @llvm.bpf.pseudo(i64, i64) #0

; Function Attrs: argmemonly nounwind
declare void @llvm.lifetime.start.p0i8(i64, i8* nocapture) #1

define i64 @"kprobe:f"(i8* nocapture readnone) local_unnamed_addr section "s_kprobe:f" {
entry:
  %"@x_val" = alloca i64, align 8
  %"@x_key" = alloca i64, align 8
  %Foo.x = alloca i32, align 4
  %1 = bitcast i32* %Foo.x to i8*
  call void @llvm.lifetime.start.p0i8(i64 -1, i8* nonnull %1)
  %probe_read = call i64 inttoptr (i64 4 to i64 (i8*, i64, i8*)*)(i32* nonnull %Foo.x, i64 4, i64 0)
  %2 = load i32, i32* %Foo.x, align 4
  call void @llvm.lifetime.end.p0i8(i64 -1, i8* nonnull %1)
  %3 = bitcast i64* %"@x_key" to i8*
  call void @llvm.lifetime.start.p0i8(i64 -1, i8* nonnull %3)
  store i64 0, i64* %"@x_key", align 8
  %4 = zext i32 %2 to i64
  %5 = bitcast i64* %"@x_val" to i8*
  call void @llvm.lifetime.start.p0i8(i64 -1, i8* nonnull %5)
  store i64 %4, i64* %"@x_val", align 8
  %pseudo = call i64 @llvm.bpf.pseudo(i64 1, i64 1)
  %update_elem = call i64 inttoptr (i64 2 to i64 (i8*, i8*, i8*, i64)*)(i64 %pseudo, i64* nonnull %"@x_key", i64* nonnull %"@x_val", i64 0)
  call void @llvm.lifetime.end.p0i8(i64 -1, i8* nonnull %3)
  call void @llvm.lifetime.end.p0i8(i64 -1, i8* nonnull %5)
  ret i64 0
}

; Function Attrs: argmemonly nounwind
declare void @llvm.lifetime.end.p0i8(i64, i8* nocapture) #1

attributes #0 = { nounwind }
attributes #1 = { argmemonly nounwind }
)EXPECTED";

  test("struct Foo { int x; }"
       "kprobe:f"
       "{"
       "  $foo = (Foo)0;"
       "  @x = $foo.x;"
       "}",
       expected);

  test("struct Foo { int x; }"
       "kprobe:f"
       "{"
       "  $foo = (Foo*)0;"
       "  @x = $foo->x;"
       "}",
       expected);
}

TEST(codegen, struct_long)
{
  auto expected = R"EXPECTED(; Function Attrs: nounwind
declare i64 @llvm.bpf.pseudo(i64, i64) #0

; Function Attrs: argmemonly nounwind
declare void @llvm.lifetime.start.p0i8(i64, i8* nocapture) #1

define i64 @"kprobe:f"(i8* nocapture readnone) local_unnamed_addr section "s_kprobe:f" {
entry:
  %"@x_val" = alloca i64, align 8
  %"@x_key" = alloca i64, align 8
  %Foo.x = alloca i64, align 8
  %1 = bitcast i64* %Foo.x to i8*
  call void @llvm.lifetime.start.p0i8(i64 -1, i8* nonnull %1)
  %probe_read = call i64 inttoptr (i64 4 to i64 (i8*, i64, i8*)*)(i64* nonnull %Foo.x, i64 8, i64 0)
  %2 = load i64, i64* %Foo.x, align 8
  call void @llvm.lifetime.end.p0i8(i64 -1, i8* nonnull %1)
  %3 = bitcast i64* %"@x_key" to i8*
  call void @llvm.lifetime.start.p0i8(i64 -1, i8* nonnull %3)
  store i64 0, i64* %"@x_key", align 8
  %4 = bitcast i64* %"@x_val" to i8*
  call void @llvm.lifetime.start.p0i8(i64 -1, i8* nonnull %4)
  store i64 %2, i64* %"@x_val", align 8
  %pseudo = call i64 @llvm.bpf.pseudo(i64 1, i64 1)
  %update_elem = call i64 inttoptr (i64 2 to i64 (i8*, i8*, i8*, i64)*)(i64 %pseudo, i64* nonnull %"@x_key", i64* nonnull %"@x_val", i64 0)
  call void @llvm.lifetime.end.p0i8(i64 -1, i8* nonnull %3)
  call void @llvm.lifetime.end.p0i8(i64 -1, i8* nonnull %4)
  ret i64 0
}

; Function Attrs: argmemonly nounwind
declare void @llvm.lifetime.end.p0i8(i64, i8* nocapture) #1

attributes #0 = { nounwind }
attributes #1 = { argmemonly nounwind }
)EXPECTED";

  test("struct Foo { long x; }"
       "kprobe:f"
       "{"
       "  $foo = (Foo)0;"
       "  @x = $foo.x;"
       "}",
       expected);

  test("struct Foo { long x; }"
       "kprobe:f"
       "{"
       "  $foo = (Foo*)0;"
       "  @x = $foo->x;"
       "}",
       expected);
}

TEST(codegen, struct_short)
{
  auto expected = R"EXPECTED(; Function Attrs: nounwind
declare i64 @llvm.bpf.pseudo(i64, i64) #0

; Function Attrs: argmemonly nounwind
declare void @llvm.lifetime.start.p0i8(i64, i8* nocapture) #1

define i64 @"kprobe:f"(i8* nocapture readnone) local_unnamed_addr section "s_kprobe:f" {
entry:
  %"@x_val" = alloca i64, align 8
  %"@x_key" = alloca i64, align 8
  %Foo.x = alloca i16, align 2
  %1 = bitcast i16* %Foo.x to i8*
  call void @llvm.lifetime.start.p0i8(i64 -1, i8* nonnull %1)
  %probe_read = call i64 inttoptr (i64 4 to i64 (i8*, i64, i8*)*)(i16* nonnull %Foo.x, i64 2, i64 0)
  %2 = load i16, i16* %Foo.x, align 2
  call void @llvm.lifetime.end.p0i8(i64 -1, i8* nonnull %1)
  %3 = bitcast i64* %"@x_key" to i8*
  call void @llvm.lifetime.start.p0i8(i64 -1, i8* nonnull %3)
  store i64 0, i64* %"@x_key", align 8
  %4 = zext i16 %2 to i64
  %5 = bitcast i64* %"@x_val" to i8*
  call void @llvm.lifetime.start.p0i8(i64 -1, i8* nonnull %5)
  store i64 %4, i64* %"@x_val", align 8
  %pseudo = call i64 @llvm.bpf.pseudo(i64 1, i64 1)
  %update_elem = call i64 inttoptr (i64 2 to i64 (i8*, i8*, i8*, i64)*)(i64 %pseudo, i64* nonnull %"@x_key", i64* nonnull %"@x_val", i64 0)
  call void @llvm.lifetime.end.p0i8(i64 -1, i8* nonnull %3)
  call void @llvm.lifetime.end.p0i8(i64 -1, i8* nonnull %5)
  ret i64 0
}

; Function Attrs: argmemonly nounwind
declare void @llvm.lifetime.end.p0i8(i64, i8* nocapture) #1

attributes #0 = { nounwind }
attributes #1 = { argmemonly nounwind }
)EXPECTED";

  test("struct Foo { short x; }"
       "kprobe:f"
       "{"
       "  $foo = (Foo)0;"
       "  @x = $foo.x;"
       "}",
       expected);

  test("struct Foo { short x; }"
       "kprobe:f"
       "{"
       "  $foo = (Foo*)0;"
       "  @x = $foo->x;"
       "}",
       expected);
}

TEST(codegen, struct_char)
{
  auto expected = R"EXPECTED(; Function Attrs: nounwind
=======
TEST(codegen, ternary_int)
{
  test("kprobe:f { @x = pid < 10000 ? 1 : 2; }",

R"EXPECTED(; Function Attrs: nounwind
>>>>>>> 492e1f86
declare i64 @llvm.bpf.pseudo(i64, i64) #0

; Function Attrs: argmemonly nounwind
declare void @llvm.lifetime.start.p0i8(i64, i8* nocapture) #1

define i64 @"kprobe:f"(i8* nocapture readnone) local_unnamed_addr section "s_kprobe:f" {
entry:
  %"@x_val" = alloca i64, align 8
  %"@x_key" = alloca i64, align 8
<<<<<<< HEAD
  %Foo.x = alloca i8, align 1
  call void @llvm.lifetime.start.p0i8(i64 -1, i8* nonnull %Foo.x)
  %probe_read = call i64 inttoptr (i64 4 to i64 (i8*, i64, i8*)*)(i8* nonnull %Foo.x, i64 1, i64 0)
  %1 = load i8, i8* %Foo.x, align 1
  call void @llvm.lifetime.end.p0i8(i64 -1, i8* nonnull %Foo.x)
  %2 = bitcast i64* %"@x_key" to i8*
  call void @llvm.lifetime.start.p0i8(i64 -1, i8* nonnull %2)
  store i64 0, i64* %"@x_key", align 8
  %3 = zext i8 %1 to i64
  %4 = bitcast i64* %"@x_val" to i8*
  call void @llvm.lifetime.start.p0i8(i64 -1, i8* nonnull %4)
  store i64 %3, i64* %"@x_val", align 8
  %pseudo = call i64 @llvm.bpf.pseudo(i64 1, i64 1)
  %update_elem = call i64 inttoptr (i64 2 to i64 (i8*, i8*, i8*, i64)*)(i64 %pseudo, i64* nonnull %"@x_key", i64* nonnull %"@x_val", i64 0)
  call void @llvm.lifetime.end.p0i8(i64 -1, i8* nonnull %2)
  call void @llvm.lifetime.end.p0i8(i64 -1, i8* nonnull %4)
  ret i64 0
}

; Function Attrs: argmemonly nounwind
declare void @llvm.lifetime.end.p0i8(i64, i8* nocapture) #1

attributes #0 = { nounwind }
attributes #1 = { argmemonly nounwind }
)EXPECTED";

  test("struct Foo { char x; }"
       "kprobe:f"
       "{"
       "  $foo = (Foo)0;"
       "  @x = $foo.x;"
       "}",
       expected);

  test("struct Foo { char x; }"
       "kprobe:f"
       "{"
       "  $foo = (Foo*)0;"
       "  @x = $foo->x;"
       "}",
       expected);
}

TEST(codegen, struct_integer_ptr)
{
  auto expected = R"EXPECTED(; Function Attrs: nounwind
declare i64 @llvm.bpf.pseudo(i64, i64) #0

; Function Attrs: argmemonly nounwind
declare void @llvm.lifetime.start.p0i8(i64, i8* nocapture) #1

define i64 @"kprobe:f"(i8* nocapture readnone) local_unnamed_addr section "s_kprobe:f" {
entry:
  %"@x_val" = alloca i64, align 8
  %"@x_key" = alloca i64, align 8
  %deref = alloca i32, align 4
  %Foo.x = alloca i64, align 8
  %1 = bitcast i64* %Foo.x to i8*
  call void @llvm.lifetime.start.p0i8(i64 -1, i8* nonnull %1)
  %probe_read = call i64 inttoptr (i64 4 to i64 (i8*, i64, i8*)*)(i64* nonnull %Foo.x, i64 8, i64 0)
  %2 = load i64, i64* %Foo.x, align 8
  call void @llvm.lifetime.end.p0i8(i64 -1, i8* nonnull %1)
  %3 = bitcast i32* %deref to i8*
  call void @llvm.lifetime.start.p0i8(i64 -1, i8* nonnull %3)
  %probe_read1 = call i64 inttoptr (i64 4 to i64 (i8*, i64, i8*)*)(i32* nonnull %deref, i64 4, i64 %2)
  %4 = load i32, i32* %deref, align 4
  call void @llvm.lifetime.end.p0i8(i64 -1, i8* nonnull %3)
  %5 = bitcast i64* %"@x_key" to i8*
  call void @llvm.lifetime.start.p0i8(i64 -1, i8* nonnull %5)
  store i64 0, i64* %"@x_key", align 8
  %6 = zext i32 %4 to i64
  %7 = bitcast i64* %"@x_val" to i8*
  call void @llvm.lifetime.start.p0i8(i64 -1, i8* nonnull %7)
  store i64 %6, i64* %"@x_val", align 8
  %pseudo = call i64 @llvm.bpf.pseudo(i64 1, i64 1)
  %update_elem = call i64 inttoptr (i64 2 to i64 (i8*, i8*, i8*, i64)*)(i64 %pseudo, i64* nonnull %"@x_key", i64* nonnull %"@x_val", i64 0)
  call void @llvm.lifetime.end.p0i8(i64 -1, i8* nonnull %5)
  call void @llvm.lifetime.end.p0i8(i64 -1, i8* nonnull %7)
  ret i64 0
}

; Function Attrs: argmemonly nounwind
declare void @llvm.lifetime.end.p0i8(i64, i8* nocapture) #1

attributes #0 = { nounwind }
attributes #1 = { argmemonly nounwind }
)EXPECTED";

  test("struct Foo { int *x; }"
       "kprobe:f"
       "{"
       "  $foo = (Foo)0;"
       "  @x = *$foo.x;"
       "}",
       expected);

  test("struct Foo { int *x; }"
       "kprobe:f"
       "{"
       "  $foo = (Foo*)0;"
       "  @x = *$foo->x;"
       "}",
       expected);
}

TEST(codegen, struct_string_ptr)
{
  auto expected = R"EXPECTED(; Function Attrs: nounwind
declare i64 @llvm.bpf.pseudo(i64, i64) #0

; Function Attrs: argmemonly nounwind
declare void @llvm.lifetime.start.p0i8(i64, i8* nocapture) #1

define i64 @"kprobe:f"(i8* nocapture readnone) local_unnamed_addr section "s_kprobe:f" {
entry:
  %"@mystr_key" = alloca i64, align 8
  %Foo.str = alloca i64, align 8
  %str = alloca [64 x i8], align 1
  %1 = getelementptr inbounds [64 x i8], [64 x i8]* %str, i64 0, i64 0
  call void @llvm.lifetime.start.p0i8(i64 -1, i8* nonnull %1)
  call void @llvm.memset.p0i8.i64(i8* nonnull %1, i8 0, i64 64, i32 1, i1 false)
  %2 = bitcast i64* %Foo.str to i8*
  call void @llvm.lifetime.start.p0i8(i64 -1, i8* nonnull %2)
  %probe_read = call i64 inttoptr (i64 4 to i64 (i8*, i64, i8*)*)(i64* nonnull %Foo.str, i64 8, i64 0)
  %3 = load i64, i64* %Foo.str, align 8
  call void @llvm.lifetime.end.p0i8(i64 -1, i8* nonnull %2)
  %probe_read_str = call i64 inttoptr (i64 45 to i64 (i8*, i64, i8*)*)([64 x i8]* nonnull %str, i64 64, i64 %3)
  %4 = bitcast i64* %"@mystr_key" to i8*
  call void @llvm.lifetime.start.p0i8(i64 -1, i8* nonnull %4)
  store i64 0, i64* %"@mystr_key", align 8
  %pseudo = call i64 @llvm.bpf.pseudo(i64 1, i64 1)
  %update_elem = call i64 inttoptr (i64 2 to i64 (i8*, i8*, i8*, i64)*)(i64 %pseudo, i64* nonnull %"@mystr_key", [64 x i8]* nonnull %str, i64 0)
  call void @llvm.lifetime.end.p0i8(i64 -1, i8* nonnull %4)
  call void @llvm.lifetime.end.p0i8(i64 -1, i8* nonnull %1)
  ret i64 0
}

; Function Attrs: argmemonly nounwind
declare void @llvm.memset.p0i8.i64(i8* nocapture writeonly, i8, i64, i32, i1) #1

; Function Attrs: argmemonly nounwind
declare void @llvm.lifetime.end.p0i8(i64, i8* nocapture) #1

attributes #0 = { nounwind }
attributes #1 = { argmemonly nounwind }
)EXPECTED";

  test("struct Foo { char *str; }"
       "kprobe:f"
       "{"
       "  $foo = (Foo)0;"
       "  @mystr = str($foo.str);"
       "}",
       expected);

  test("struct Foo { char *str; }"
       "kprobe:f"
       "{"
       "  $foo = (Foo*)0;"
       "  @mystr = str($foo->str);"
       "}",
       expected);
}

TEST(codegen, struct_string_array)
{
  auto expected = R"EXPECTED(; Function Attrs: nounwind
declare i64 @llvm.bpf.pseudo(i64, i64) #0

; Function Attrs: argmemonly nounwind
declare void @llvm.lifetime.start.p0i8(i64, i8* nocapture) #1

define i64 @"kprobe:f"(i8* nocapture readnone) local_unnamed_addr section "s_kprobe:f" {
entry:
  %"@mystr_key" = alloca i64, align 8
  %Foo.str = alloca [32 x i8], align 1
  %1 = getelementptr inbounds [32 x i8], [32 x i8]* %Foo.str, i64 0, i64 0
  call void @llvm.lifetime.start.p0i8(i64 -1, i8* nonnull %1)
  %probe_read = call i64 inttoptr (i64 4 to i64 (i8*, i64, i8*)*)([32 x i8]* nonnull %Foo.str, i64 32, i64 0)
  %2 = bitcast i64* %"@mystr_key" to i8*
  call void @llvm.lifetime.start.p0i8(i64 -1, i8* nonnull %2)
  store i64 0, i64* %"@mystr_key", align 8
  %pseudo = call i64 @llvm.bpf.pseudo(i64 1, i64 1)
  %update_elem = call i64 inttoptr (i64 2 to i64 (i8*, i8*, i8*, i64)*)(i64 %pseudo, i64* nonnull %"@mystr_key", [32 x i8]* nonnull %Foo.str, i64 0)
  call void @llvm.lifetime.end.p0i8(i64 -1, i8* nonnull %2)
  call void @llvm.lifetime.end.p0i8(i64 -1, i8* nonnull %1)
  ret i64 0
}

; Function Attrs: argmemonly nounwind
declare void @llvm.lifetime.end.p0i8(i64, i8* nocapture) #1

attributes #0 = { nounwind }
attributes #1 = { argmemonly nounwind }
)EXPECTED";

  test("struct Foo { char str[32]; }"
       "kprobe:f"
       "{"
       "  $foo = (Foo)0;"
       "  @mystr = $foo.str;"
       "}",
       expected);

  test("struct Foo { char str[32]; }"
       "kprobe:f"
       "{"
       "  $foo = (Foo*)0;"
       "  @mystr = $foo->str;"
       "}",
       expected);
}

TEST(codegen, struct_nested_struct_named)
{
  auto expected = R"EXPECTED(; Function Attrs: nounwind
declare i64 @llvm.bpf.pseudo(i64, i64) #0

; Function Attrs: argmemonly nounwind
declare void @llvm.lifetime.start.p0i8(i64, i8* nocapture) #1

define i64 @"kprobe:f"(i8* nocapture readnone) local_unnamed_addr section "s_kprobe:f" {
entry:
  %"@x_val" = alloca i64, align 8
  %"@x_key" = alloca i64, align 8
  %Bar.x = alloca i32, align 4
  %1 = bitcast i32* %Bar.x to i8*
  call void @llvm.lifetime.start.p0i8(i64 -1, i8* nonnull %1)
  %probe_read = call i64 inttoptr (i64 4 to i64 (i8*, i64, i8*)*)(i32* nonnull %Bar.x, i64 4, i64 0)
  %2 = load i32, i32* %Bar.x, align 4
  call void @llvm.lifetime.end.p0i8(i64 -1, i8* nonnull %1)
  %3 = bitcast i64* %"@x_key" to i8*
  call void @llvm.lifetime.start.p0i8(i64 -1, i8* nonnull %3)
  store i64 0, i64* %"@x_key", align 8
  %4 = zext i32 %2 to i64
  %5 = bitcast i64* %"@x_val" to i8*
  call void @llvm.lifetime.start.p0i8(i64 -1, i8* nonnull %5)
  store i64 %4, i64* %"@x_val", align 8
  %pseudo = call i64 @llvm.bpf.pseudo(i64 1, i64 1)
  %update_elem = call i64 inttoptr (i64 2 to i64 (i8*, i8*, i8*, i64)*)(i64 %pseudo, i64* nonnull %"@x_key", i64* nonnull %"@x_val", i64 0)
  call void @llvm.lifetime.end.p0i8(i64 -1, i8* nonnull %3)
  call void @llvm.lifetime.end.p0i8(i64 -1, i8* nonnull %5)
=======
  %get_pid_tgid = tail call i64 inttoptr (i64 14 to i64 ()*)()
  %1 = icmp ult i64 %get_pid_tgid, 42949672960000
  %. = select i1 %1, i64 1, i64 2
  %2 = bitcast i64* %"@x_key" to i8*
  call void @llvm.lifetime.start.p0i8(i64 -1, i8* nonnull %2)
  store i64 0, i64* %"@x_key", align 8
  %3 = bitcast i64* %"@x_val" to i8*
  call void @llvm.lifetime.start.p0i8(i64 -1, i8* nonnull %3)
  store i64 %., i64* %"@x_val", align 8
  %pseudo = tail call i64 @llvm.bpf.pseudo(i64 1, i64 1)
  %update_elem = call i64 inttoptr (i64 2 to i64 (i8*, i8*, i8*, i64)*)(i64 %pseudo, i64* nonnull %"@x_key", i64* nonnull %"@x_val", i64 0)
  call void @llvm.lifetime.end.p0i8(i64 -1, i8* nonnull %2)
  call void @llvm.lifetime.end.p0i8(i64 -1, i8* nonnull %3)
>>>>>>> 492e1f86
  ret i64 0
}

; Function Attrs: argmemonly nounwind
declare void @llvm.lifetime.end.p0i8(i64, i8* nocapture) #1

attributes #0 = { nounwind }
attributes #1 = { argmemonly nounwind }
<<<<<<< HEAD
)EXPECTED";

  test("struct Bar { int x; } struct Foo { struct Bar bar; }"
       "kprobe:f"
       "{"
       "  $foo = (Foo)0;"
       "  @x = $foo.bar.x;"
       "}",
       expected);

  test("struct Bar { int x; } struct Foo { struct Bar bar; }"
       "kprobe:f"
       "{"
       "  $foo = (Foo*)0;"
       "  @x = $foo->bar.x;"
       "}",
       expected);
}

TEST(codegen, struct_nested_struct_ptr_named)
{
  auto expected = R"EXPECTED(; Function Attrs: nounwind
declare i64 @llvm.bpf.pseudo(i64, i64) #0

; Function Attrs: argmemonly nounwind
declare void @llvm.lifetime.start.p0i8(i64, i8* nocapture) #1

define i64 @"kprobe:f"(i8* nocapture readnone) local_unnamed_addr section "s_kprobe:f" {
entry:
  %"@x_val" = alloca i64, align 8
  %"@x_key" = alloca i64, align 8
  %Bar.x = alloca i32, align 4
  %Foo.bar = alloca i64, align 8
  %1 = bitcast i64* %Foo.bar to i8*
  call void @llvm.lifetime.start.p0i8(i64 -1, i8* nonnull %1)
  %probe_read = call i64 inttoptr (i64 4 to i64 (i8*, i64, i8*)*)(i64* nonnull %Foo.bar, i64 8, i64 0)
  %2 = load i64, i64* %Foo.bar, align 8
  call void @llvm.lifetime.end.p0i8(i64 -1, i8* nonnull %1)
  %3 = bitcast i32* %Bar.x to i8*
  call void @llvm.lifetime.start.p0i8(i64 -1, i8* nonnull %3)
  %probe_read1 = call i64 inttoptr (i64 4 to i64 (i8*, i64, i8*)*)(i32* nonnull %Bar.x, i64 4, i64 %2)
  %4 = load i32, i32* %Bar.x, align 4
  call void @llvm.lifetime.end.p0i8(i64 -1, i8* nonnull %3)
  %5 = bitcast i64* %"@x_key" to i8*
  call void @llvm.lifetime.start.p0i8(i64 -1, i8* nonnull %5)
  store i64 0, i64* %"@x_key", align 8
  %6 = zext i32 %4 to i64
  %7 = bitcast i64* %"@x_val" to i8*
  call void @llvm.lifetime.start.p0i8(i64 -1, i8* nonnull %7)
  store i64 %6, i64* %"@x_val", align 8
  %pseudo = call i64 @llvm.bpf.pseudo(i64 1, i64 1)
  %update_elem = call i64 inttoptr (i64 2 to i64 (i8*, i8*, i8*, i64)*)(i64 %pseudo, i64* nonnull %"@x_key", i64* nonnull %"@x_val", i64 0)
  call void @llvm.lifetime.end.p0i8(i64 -1, i8* nonnull %5)
  call void @llvm.lifetime.end.p0i8(i64 -1, i8* nonnull %7)
  ret i64 0
}

; Function Attrs: argmemonly nounwind
declare void @llvm.lifetime.end.p0i8(i64, i8* nocapture) #1

attributes #0 = { nounwind }
attributes #1 = { argmemonly nounwind }
)EXPECTED";

  test("struct Bar { int x; } struct Foo { struct Bar *bar; }"
       "kprobe:f"
       "{"
       "  $foo = (Foo)0;"
       "  @x = $foo.bar->x;"
       "}",
       expected);

  test("struct Bar { int x; } struct Foo { struct Bar *bar; }"
       "kprobe:f"
       "{"
       "  $foo = (Foo*)0;"
       "  @x = $foo->bar->x;"
       "}",
       expected);
}

TEST(codegen, struct_nested_struct_anon)
{
  auto expected = R"EXPECTED(; Function Attrs: nounwind
=======
)EXPECTED");
}

TEST(codegen, ternary_str)
{
  test("kprobe:f { @x = pid < 10000 ? \"lo\" : \"hi\"; }",

R"EXPECTED(; Function Attrs: nounwind
>>>>>>> 492e1f86
declare i64 @llvm.bpf.pseudo(i64, i64) #0

; Function Attrs: argmemonly nounwind
declare void @llvm.lifetime.start.p0i8(i64, i8* nocapture) #1

define i64 @"kprobe:f"(i8* nocapture readnone) local_unnamed_addr section "s_kprobe:f" {
entry:
<<<<<<< HEAD
  %"@x_val" = alloca i64, align 8
  %"@x_key" = alloca i64, align 8
  %"Foo::(anonymous at definitions.h:1:14).x" = alloca i32, align 4
  %1 = bitcast i32* %"Foo::(anonymous at definitions.h:1:14).x" to i8*
  call void @llvm.lifetime.start.p0i8(i64 -1, i8* nonnull %1)
  %probe_read = call i64 inttoptr (i64 4 to i64 (i8*, i64, i8*)*)(i32* nonnull %"Foo::(anonymous at definitions.h:1:14).x", i64 4, i64 0)
  %2 = load i32, i32* %"Foo::(anonymous at definitions.h:1:14).x", align 4
  call void @llvm.lifetime.end.p0i8(i64 -1, i8* nonnull %1)
  %3 = bitcast i64* %"@x_key" to i8*
  call void @llvm.lifetime.start.p0i8(i64 -1, i8* nonnull %3)
  store i64 0, i64* %"@x_key", align 8
  %4 = zext i32 %2 to i64
  %5 = bitcast i64* %"@x_val" to i8*
  call void @llvm.lifetime.start.p0i8(i64 -1, i8* nonnull %5)
  store i64 %4, i64* %"@x_val", align 8
  %pseudo = call i64 @llvm.bpf.pseudo(i64 1, i64 1)
  %update_elem = call i64 inttoptr (i64 2 to i64 (i8*, i8*, i8*, i64)*)(i64 %pseudo, i64* nonnull %"@x_key", i64* nonnull %"@x_val", i64 0)
  call void @llvm.lifetime.end.p0i8(i64 -1, i8* nonnull %3)
  call void @llvm.lifetime.end.p0i8(i64 -1, i8* nonnull %5)
  ret i64 0
}

; Function Attrs: argmemonly nounwind
declare void @llvm.lifetime.end.p0i8(i64, i8* nocapture) #1

attributes #0 = { nounwind }
attributes #1 = { argmemonly nounwind }
)EXPECTED";

  test("struct Foo { struct { int x; } bar; }"
       "kprobe:f"
       "{"
       "  $foo = (Foo)0;"
       "  @x = $foo.bar.x;"
       "}",
       expected);

  test("struct Foo { struct { int x; } bar; }"
       "kprobe:f"
       "{"
       "  $foo = (Foo*)0;"
       "  @x = $foo->bar.x;"
       "}",
       expected);
}

TEST(codegen, struct_save)
{
  auto expected = R"EXPECTED(; Function Attrs: nounwind
declare i64 @llvm.bpf.pseudo(i64, i64) #0

; Function Attrs: argmemonly nounwind
declare void @llvm.lifetime.start.p0i8(i64, i8* nocapture) #1

define i64 @"kprobe:f"(i8* nocapture readnone) local_unnamed_addr section "s_kprobe:f" {
entry:
  %"@foo_val" = alloca [12 x i8], align 1
  %"@foo_key" = alloca i64, align 8
  %1 = bitcast i64* %"@foo_key" to i8*
  call void @llvm.lifetime.start.p0i8(i64 -1, i8* nonnull %1)
  store i64 0, i64* %"@foo_key", align 8
  %2 = getelementptr inbounds [12 x i8], [12 x i8]* %"@foo_val", i64 0, i64 0
  call void @llvm.lifetime.start.p0i8(i64 -1, i8* nonnull %2)
  %probe_read = call i64 inttoptr (i64 4 to i64 (i8*, i64, i8*)*)([12 x i8]* nonnull %"@foo_val", i64 12, i64 0)
  %pseudo = call i64 @llvm.bpf.pseudo(i64 1, i64 1)
  %update_elem = call i64 inttoptr (i64 2 to i64 (i8*, i8*, i8*, i64)*)(i64 %pseudo, i64* nonnull %"@foo_key", [12 x i8]* nonnull %"@foo_val", i64 0)
  call void @llvm.lifetime.end.p0i8(i64 -1, i8* nonnull %1)
  call void @llvm.lifetime.end.p0i8(i64 -1, i8* nonnull %2)
  ret i64 0
}

; Function Attrs: argmemonly nounwind
declare void @llvm.lifetime.end.p0i8(i64, i8* nocapture) #1

attributes #0 = { nounwind }
attributes #1 = { argmemonly nounwind }
)EXPECTED";

  test("struct Foo { int x, y, z; }"
       "kprobe:f"
       "{"
       "  @foo = (Foo)0;"
       "}",
       expected);

  test("struct Foo { int x, y, z; }"
       "kprobe:f"
       "{"
       "  @foo = *(Foo*)0;"
       "}",
       expected);
}

TEST(codegen, struct_save_nested)
{
  auto expected = R"EXPECTED(; Function Attrs: nounwind
declare i64 @llvm.bpf.pseudo(i64, i64) #0

; Function Attrs: argmemonly nounwind
declare void @llvm.lifetime.start.p0i8(i64, i8* nocapture) #1

define i64 @"kprobe:f"(i8* nocapture readnone) local_unnamed_addr section "s_kprobe:f" {
entry:
  %"@x_val" = alloca i64, align 8
  %"@x_key" = alloca i64, align 8
  %"@foo_key5" = alloca i64, align 8
  %"@bar_key" = alloca i64, align 8
  %internal_Foo.bar = alloca i64, align 8
  %tmpcast = bitcast i64* %internal_Foo.bar to [8 x i8]*
  %"@foo_key1" = alloca i64, align 8
  %"@foo_val" = alloca [16 x i8], align 1
  %"@foo_key" = alloca i64, align 8
  %1 = bitcast i64* %"@foo_key" to i8*
  call void @llvm.lifetime.start.p0i8(i64 -1, i8* nonnull %1)
  store i64 0, i64* %"@foo_key", align 8
  %2 = getelementptr inbounds [16 x i8], [16 x i8]* %"@foo_val", i64 0, i64 0
  call void @llvm.lifetime.start.p0i8(i64 -1, i8* nonnull %2)
  %probe_read = call i64 inttoptr (i64 4 to i64 (i8*, i64, i8*)*)([16 x i8]* nonnull %"@foo_val", i64 16, i64 0)
  %pseudo = call i64 @llvm.bpf.pseudo(i64 1, i64 2)
  %update_elem = call i64 inttoptr (i64 2 to i64 (i8*, i8*, i8*, i64)*)(i64 %pseudo, i64* nonnull %"@foo_key", [16 x i8]* nonnull %"@foo_val", i64 0)
  call void @llvm.lifetime.end.p0i8(i64 -1, i8* nonnull %1)
  call void @llvm.lifetime.end.p0i8(i64 -1, i8* nonnull %2)
  %3 = bitcast i64* %"@foo_key1" to i8*
  call void @llvm.lifetime.start.p0i8(i64 -1, i8* nonnull %3)
  store i64 0, i64* %"@foo_key1", align 8
  %pseudo2 = call i64 @llvm.bpf.pseudo(i64 1, i64 2)
  %lookup_elem = call i8* inttoptr (i64 1 to i8* (i8*, i8*)*)(i64 %pseudo2, i64* nonnull %"@foo_key1")
  %map_lookup_cond = icmp eq i8* %lookup_elem, null
  br i1 %map_lookup_cond, label %lookup_merge, label %lookup_success

lookup_success:                                   ; preds = %entry
  %lookup_elem_val.sroa.3.0.lookup_elem.sroa_idx = getelementptr inbounds i8, i8* %lookup_elem, i64 4
  %lookup_elem_val.sroa.3.0.lookup_elem.sroa_cast = bitcast i8* %lookup_elem_val.sroa.3.0.lookup_elem.sroa_idx to i64*
  %lookup_elem_val.sroa.3.0.copyload = load i64, i64* %lookup_elem_val.sroa.3.0.lookup_elem.sroa_cast, align 1
  br label %lookup_merge

lookup_merge:                                     ; preds = %entry, %lookup_success
  %lookup_elem_val.sroa.3.0 = phi i64 [ %lookup_elem_val.sroa.3.0.copyload, %lookup_success ], [ 0, %entry ]
  call void @llvm.lifetime.end.p0i8(i64 -1, i8* nonnull %3)
  %4 = bitcast i64* %internal_Foo.bar to i8*
  call void @llvm.lifetime.start.p0i8(i64 -1, i8* nonnull %4)
  store i64 %lookup_elem_val.sroa.3.0, i64* %internal_Foo.bar, align 8
  %5 = bitcast i64* %"@bar_key" to i8*
  call void @llvm.lifetime.start.p0i8(i64 -1, i8* nonnull %5)
  store i64 0, i64* %"@bar_key", align 8
  %pseudo3 = call i64 @llvm.bpf.pseudo(i64 1, i64 1)
  %update_elem4 = call i64 inttoptr (i64 2 to i64 (i8*, i8*, i8*, i64)*)(i64 %pseudo3, i64* nonnull %"@bar_key", [8 x i8]* nonnull %tmpcast, i64 0)
  call void @llvm.lifetime.end.p0i8(i64 -1, i8* nonnull %5)
  call void @llvm.lifetime.end.p0i8(i64 -1, i8* nonnull %4)
  %6 = bitcast i64* %"@foo_key5" to i8*
  call void @llvm.lifetime.start.p0i8(i64 -1, i8* nonnull %6)
  store i64 0, i64* %"@foo_key5", align 8
  %pseudo6 = call i64 @llvm.bpf.pseudo(i64 1, i64 2)
  %lookup_elem7 = call i8* inttoptr (i64 1 to i8* (i8*, i8*)*)(i64 %pseudo6, i64* nonnull %"@foo_key5")
  %map_lookup_cond12 = icmp eq i8* %lookup_elem7, null
  br i1 %map_lookup_cond12, label %lookup_merge10, label %lookup_success8

lookup_success8:                                  ; preds = %lookup_merge
  %lookup_elem_val11.sroa.3.0.lookup_elem7.sroa_idx = getelementptr inbounds i8, i8* %lookup_elem7, i64 4
  %lookup_elem_val11.sroa.3.0.lookup_elem7.sroa_cast = bitcast i8* %lookup_elem_val11.sroa.3.0.lookup_elem7.sroa_idx to i64*
  %lookup_elem_val11.sroa.3.0.copyload = load i64, i64* %lookup_elem_val11.sroa.3.0.lookup_elem7.sroa_cast, align 1
  %phitmp17 = and i64 %lookup_elem_val11.sroa.3.0.copyload, 4294967295
  br label %lookup_merge10

lookup_merge10:                                   ; preds = %lookup_merge, %lookup_success8
  %lookup_elem_val11.sroa.3.0 = phi i64 [ %phitmp17, %lookup_success8 ], [ 0, %lookup_merge ]
  call void @llvm.lifetime.end.p0i8(i64 -1, i8* nonnull %6)
  %7 = bitcast i64* %"@x_key" to i8*
  call void @llvm.lifetime.start.p0i8(i64 -1, i8* nonnull %7)
  store i64 0, i64* %"@x_key", align 8
  %8 = bitcast i64* %"@x_val" to i8*
  call void @llvm.lifetime.start.p0i8(i64 -1, i8* nonnull %8)
  store i64 %lookup_elem_val11.sroa.3.0, i64* %"@x_val", align 8
  %pseudo14 = call i64 @llvm.bpf.pseudo(i64 1, i64 3)
  %update_elem15 = call i64 inttoptr (i64 2 to i64 (i8*, i8*, i8*, i64)*)(i64 %pseudo14, i64* nonnull %"@x_key", i64* nonnull %"@x_val", i64 0)
  call void @llvm.lifetime.end.p0i8(i64 -1, i8* nonnull %7)
  call void @llvm.lifetime.end.p0i8(i64 -1, i8* nonnull %8)
  ret i64 0
}

; Function Attrs: argmemonly nounwind
declare void @llvm.lifetime.end.p0i8(i64, i8* nocapture) #1

attributes #0 = { nounwind }
attributes #1 = { argmemonly nounwind }
)EXPECTED";

  test("struct Foo { int m; struct { int x; int y; } bar; int n; }"
       "kprobe:f"
       "{"
       "  @foo = (Foo)0;"
       "  @bar = @foo.bar;"
       "  @x = @foo.bar.x;"
       "}",
       expected);
}

TEST(codegen, struct_save_string)
{
  auto expected = R"EXPECTED(; Function Attrs: nounwind
declare i64 @llvm.bpf.pseudo(i64, i64) #0

; Function Attrs: argmemonly nounwind
declare void @llvm.lifetime.start.p0i8(i64, i8* nocapture) #1

define i64 @"kprobe:f"(i8* nocapture readnone) local_unnamed_addr section "s_kprobe:f" {
entry:
  %"@str_key" = alloca i64, align 8
  %lookup_elem_val = alloca [32 x i8], align 1
  %"@foo_key1" = alloca i64, align 8
  %"@foo_val" = alloca [32 x i8], align 1
  %"@foo_key" = alloca i64, align 8
  %1 = bitcast i64* %"@foo_key" to i8*
  call void @llvm.lifetime.start.p0i8(i64 -1, i8* nonnull %1)
  store i64 0, i64* %"@foo_key", align 8
  %2 = getelementptr inbounds [32 x i8], [32 x i8]* %"@foo_val", i64 0, i64 0
  call void @llvm.lifetime.start.p0i8(i64 -1, i8* nonnull %2)
  %probe_read = call i64 inttoptr (i64 4 to i64 (i8*, i64, i8*)*)([32 x i8]* nonnull %"@foo_val", i64 32, i64 0)
  %pseudo = call i64 @llvm.bpf.pseudo(i64 1, i64 1)
  %update_elem = call i64 inttoptr (i64 2 to i64 (i8*, i8*, i8*, i64)*)(i64 %pseudo, i64* nonnull %"@foo_key", [32 x i8]* nonnull %"@foo_val", i64 0)
  call void @llvm.lifetime.end.p0i8(i64 -1, i8* nonnull %1)
  call void @llvm.lifetime.end.p0i8(i64 -1, i8* nonnull %2)
  %3 = bitcast i64* %"@foo_key1" to i8*
  call void @llvm.lifetime.start.p0i8(i64 -1, i8* nonnull %3)
  store i64 0, i64* %"@foo_key1", align 8
  %pseudo2 = call i64 @llvm.bpf.pseudo(i64 1, i64 1)
  %lookup_elem = call i8* inttoptr (i64 1 to i8* (i8*, i8*)*)(i64 %pseudo2, i64* nonnull %"@foo_key1")
  %4 = getelementptr inbounds [32 x i8], [32 x i8]* %lookup_elem_val, i64 0, i64 0
  call void @llvm.lifetime.start.p0i8(i64 -1, i8* nonnull %4)
  %map_lookup_cond = icmp eq i8* %lookup_elem, null
  br i1 %map_lookup_cond, label %lookup_failure, label %lookup_success

lookup_success:                                   ; preds = %entry
  call void @llvm.memcpy.p0i8.p0i8.i64(i8* nonnull %4, i8* nonnull %lookup_elem, i64 32, i32 1, i1 false)
  br label %lookup_merge

lookup_failure:                                   ; preds = %entry
  call void @llvm.memset.p0i8.i64(i8* nonnull %4, i8 0, i64 32, i32 1, i1 false)
  br label %lookup_merge

lookup_merge:                                     ; preds = %lookup_failure, %lookup_success
  call void @llvm.lifetime.end.p0i8(i64 -1, i8* nonnull %3)
  %5 = bitcast i64* %"@str_key" to i8*
  call void @llvm.lifetime.start.p0i8(i64 -1, i8* nonnull %5)
  store i64 0, i64* %"@str_key", align 8
  %pseudo3 = call i64 @llvm.bpf.pseudo(i64 1, i64 2)
  %update_elem4 = call i64 inttoptr (i64 2 to i64 (i8*, i8*, i8*, i64)*)(i64 %pseudo3, i64* nonnull %"@str_key", i8* nonnull %4, i64 0)
  call void @llvm.lifetime.end.p0i8(i64 -1, i8* nonnull %5)
  call void @llvm.lifetime.end.p0i8(i64 -1, i8* nonnull %4)
=======
  %"@x_key" = alloca i64, align 8
  %buf = alloca [64 x i8], align 1
  %1 = getelementptr inbounds [64 x i8], [64 x i8]* %buf, i64 0, i64 0
  call void @llvm.lifetime.start.p0i8(i64 -1, i8* nonnull %1)
  %get_pid_tgid = tail call i64 inttoptr (i64 14 to i64 ()*)()
  %2 = icmp ult i64 %get_pid_tgid, 42949672960000
  br i1 %2, label %left, label %right

left:                                             ; preds = %entry
  store i8 108, i8* %1, align 1
  %str.sroa.3.0..sroa_idx = getelementptr inbounds [64 x i8], [64 x i8]* %buf, i64 0, i64 1
  store i8 111, i8* %str.sroa.3.0..sroa_idx, align 1
  %str.sroa.4.0..sroa_idx = getelementptr inbounds [64 x i8], [64 x i8]* %buf, i64 0, i64 2
  call void @llvm.memset.p0i8.i64(i8* nonnull %str.sroa.4.0..sroa_idx, i8 0, i64 61, i32 1, i1 false)
  br label %done

right:                                            ; preds = %entry
  store i8 104, i8* %1, align 1
  %str1.sroa.3.0..sroa_idx = getelementptr inbounds [64 x i8], [64 x i8]* %buf, i64 0, i64 1
  store i8 105, i8* %str1.sroa.3.0..sroa_idx, align 1
  %str1.sroa.4.0..sroa_idx = getelementptr inbounds [64 x i8], [64 x i8]* %buf, i64 0, i64 2
  call void @llvm.memset.p0i8.i64(i8* nonnull %str1.sroa.4.0..sroa_idx, i8 0, i64 61, i32 1, i1 false)
  br label %done

done:                                             ; preds = %right, %left
  %3 = getelementptr inbounds [64 x i8], [64 x i8]* %buf, i64 0, i64 63
  store i8 0, i8* %3, align 1
  %4 = bitcast i64* %"@x_key" to i8*
  call void @llvm.lifetime.start.p0i8(i64 -1, i8* nonnull %4)
  store i64 0, i64* %"@x_key", align 8
  %pseudo = tail call i64 @llvm.bpf.pseudo(i64 1, i64 1)
  %update_elem = call i64 inttoptr (i64 2 to i64 (i8*, i8*, i8*, i64)*)(i64 %pseudo, i64* nonnull %"@x_key", [64 x i8]* nonnull %buf, i64 0)
  call void @llvm.lifetime.end.p0i8(i64 -1, i8* nonnull %4)
  call void @llvm.lifetime.end.p0i8(i64 -1, i8* nonnull %1)
>>>>>>> 492e1f86
  ret i64 0
}

; Function Attrs: argmemonly nounwind
declare void @llvm.lifetime.end.p0i8(i64, i8* nocapture) #1

; Function Attrs: argmemonly nounwind
<<<<<<< HEAD
declare void @llvm.memcpy.p0i8.p0i8.i64(i8* nocapture writeonly, i8* nocapture readonly, i64, i32, i1) #1

; Function Attrs: argmemonly nounwind
=======
>>>>>>> 492e1f86
declare void @llvm.memset.p0i8.i64(i8* nocapture writeonly, i8, i64, i32, i1) #1

attributes #0 = { nounwind }
attributes #1 = { argmemonly nounwind }
<<<<<<< HEAD
)EXPECTED";

  test("struct Foo { char str[32]; }"
       "kprobe:f"
       "{"
       "  @foo = (Foo)0;"
       "  @str = @foo.str;"
       "}",
       expected);
=======
)EXPECTED");
>>>>>>> 492e1f86
}

} // namespace codegen
} // namespace test
} // namespace bpftrace<|MERGE_RESOLUTION|>--- conflicted
+++ resolved
@@ -781,61 +781,26 @@
 )EXPECTED");
 }
 
-TEST(codegen, builtin_name)
-{
-  test("tracepoint:syscalls:sys_enter_nanosleep { @x = name }",
-
-R"EXPECTED(; Function Attrs: nounwind
-declare i64 @llvm.bpf.pseudo(i64, i64) #0
-
-; Function Attrs: argmemonly nounwind
-declare void @llvm.lifetime.start.p0i8(i64, i8* nocapture) #1
-
-define i64 @"tracepoint:syscalls:sys_enter_nanosleep"(i8* nocapture readnone) local_unnamed_addr section "s_tracepoint:syscalls:sys_enter_nanosleep" {
-entry:
-  %"@x_val" = alloca i64, align 8
-  %"@x_key" = alloca i64, align 8
-  %1 = bitcast i64* %"@x_key" to i8*
-  call void @llvm.lifetime.start.p0i8(i64 -1, i8* nonnull %1)
-  store i64 0, i64* %"@x_key", align 8
-  %2 = bitcast i64* %"@x_val" to i8*
-  call void @llvm.lifetime.start.p0i8(i64 -1, i8* nonnull %2)
-  store i64 0, i64* %"@x_val", align 8
-  %pseudo = tail call i64 @llvm.bpf.pseudo(i64 1, i64 1)
-  %update_elem = call i64 inttoptr (i64 2 to i64 (i8*, i8*, i8*, i64)*)(i64 %pseudo, i64* nonnull %"@x_key", i64* nonnull %"@x_val", i64 0)
-  call void @llvm.lifetime.end.p0i8(i64 -1, i8* nonnull %1)
-  call void @llvm.lifetime.end.p0i8(i64 -1, i8* nonnull %2)
-  ret i64 0
-}
-
-; Function Attrs: argmemonly nounwind
-declare void @llvm.lifetime.end.p0i8(i64, i8* nocapture) #1
-
-attributes #0 = { nounwind }
-attributes #1 = { argmemonly nounwind }
-)EXPECTED");
-}
-
-TEST(codegen, builtin_func_wild)
-{
-  test("tracepoint:syscalls:sys_enter_nanoslee* { @x = func }",
-
-R"EXPECTED(; Function Attrs: nounwind
-declare i64 @llvm.bpf.pseudo(i64, i64) #0
-
-; Function Attrs: argmemonly nounwind
-declare void @llvm.lifetime.start.p0i8(i64, i8* nocapture) #1
-
-define i64 @"tracepoint:syscalls:sys_enter_nanoslee*"(i8*) local_unnamed_addr section "s_tracepoint:syscalls:sys_enter_nanoslee*" {
-entry:
-  %"@x_val" = alloca i64, align 8
-  %"@x_key" = alloca i64, align 8
-  %func = alloca i64, align 8
-  %1 = bitcast i64* %func to i8*
+TEST(codegen, call_reg) // Identical to builtin_func apart from variable names
+{
+  test("kprobe:f { @x = reg(\"ip\") }",
+
+R"EXPECTED(; Function Attrs: nounwind
+declare i64 @llvm.bpf.pseudo(i64, i64) #0
+
+; Function Attrs: argmemonly nounwind
+declare void @llvm.lifetime.start.p0i8(i64, i8* nocapture) #1
+
+define i64 @"kprobe:f"(i8*) local_unnamed_addr section "s_kprobe:f" {
+entry:
+  %"@x_val" = alloca i64, align 8
+  %"@x_key" = alloca i64, align 8
+  %reg_ip = alloca i64, align 8
+  %1 = bitcast i64* %reg_ip to i8*
   call void @llvm.lifetime.start.p0i8(i64 -1, i8* nonnull %1)
   %2 = getelementptr i8, i8* %0, i64 128
-  %probe_read = call i64 inttoptr (i64 4 to i64 (i8*, i64, i8*)*)(i64* nonnull %func, i64 8, i8* %2)
-  %3 = load i64, i64* %func, align 8
+  %probe_read = call i64 inttoptr (i64 4 to i64 (i8*, i64, i8*)*)(i64* nonnull %reg_ip, i64 8, i8* %2)
+  %3 = load i64, i64* %reg_ip, align 8
   call void @llvm.lifetime.end.p0i8(i64 -1, i8* nonnull %1)
   %4 = bitcast i64* %"@x_key" to i8*
   call void @llvm.lifetime.start.p0i8(i64 -1, i8* nonnull %4)
@@ -858,9 +823,9 @@
 )EXPECTED");
 }
 
-TEST(codegen, builtin_name_wild)
-{
-  test("tracepoint:syscalls:sys_enter_nanoslee* { @x = name }",
+TEST(codegen, builtin_name)
+{
+  test("tracepoint:syscalls:sys_enter_nanosleep { @x = name }",
 
 R"EXPECTED(; Function Attrs: nounwind
 declare i64 @llvm.bpf.pseudo(i64, i64) #0
@@ -877,7 +842,7 @@
   store i64 0, i64* %"@x_key", align 8
   %2 = bitcast i64* %"@x_val" to i8*
   call void @llvm.lifetime.start.p0i8(i64 -1, i8* nonnull %2)
-  store i64 1, i64* %"@x_val", align 8
+  store i64 0, i64* %"@x_val", align 8
   %pseudo = tail call i64 @llvm.bpf.pseudo(i64 1, i64 1)
   %update_elem = call i64 inttoptr (i64 2 to i64 (i8*, i8*, i8*, i64)*)(i64 %pseudo, i64* nonnull %"@x_key", i64* nonnull %"@x_val", i64 0)
   call void @llvm.lifetime.end.p0i8(i64 -1, i8* nonnull %1)
@@ -893,26 +858,26 @@
 )EXPECTED");
 }
 
-TEST(codegen, call_reg) // Identical to builtin_func apart from variable names
-{
-  test("kprobe:f { @x = reg(\"ip\") }",
-
-R"EXPECTED(; Function Attrs: nounwind
-declare i64 @llvm.bpf.pseudo(i64, i64) #0
-
-; Function Attrs: argmemonly nounwind
-declare void @llvm.lifetime.start.p0i8(i64, i8* nocapture) #1
-
-define i64 @"kprobe:f"(i8*) local_unnamed_addr section "s_kprobe:f" {
-entry:
-  %"@x_val" = alloca i64, align 8
-  %"@x_key" = alloca i64, align 8
-  %reg_ip = alloca i64, align 8
-  %1 = bitcast i64* %reg_ip to i8*
+TEST(codegen, builtin_func_wild)
+{
+  test("tracepoint:syscalls:sys_enter_nanoslee* { @x = func }",
+
+R"EXPECTED(; Function Attrs: nounwind
+declare i64 @llvm.bpf.pseudo(i64, i64) #0
+
+; Function Attrs: argmemonly nounwind
+declare void @llvm.lifetime.start.p0i8(i64, i8* nocapture) #1
+
+define i64 @"tracepoint:syscalls:sys_enter_nanoslee*"(i8*) local_unnamed_addr section "s_tracepoint:syscalls:sys_enter_nanoslee*" {
+entry:
+  %"@x_val" = alloca i64, align 8
+  %"@x_key" = alloca i64, align 8
+  %func = alloca i64, align 8
+  %1 = bitcast i64* %func to i8*
   call void @llvm.lifetime.start.p0i8(i64 -1, i8* nonnull %1)
   %2 = getelementptr i8, i8* %0, i64 128
-  %probe_read = call i64 inttoptr (i64 4 to i64 (i8*, i64, i8*)*)(i64* nonnull %reg_ip, i64 8, i8* %2)
-  %3 = load i64, i64* %reg_ip, align 8
+  %probe_read = call i64 inttoptr (i64 4 to i64 (i8*, i64, i8*)*)(i64* nonnull %func, i64 8, i8* %2)
+  %3 = load i64, i64* %func, align 8
   call void @llvm.lifetime.end.p0i8(i64 -1, i8* nonnull %1)
   %4 = bitcast i64* %"@x_key" to i8*
   call void @llvm.lifetime.start.p0i8(i64 -1, i8* nonnull %4)
@@ -924,6 +889,41 @@
   %update_elem = call i64 inttoptr (i64 2 to i64 (i8*, i8*, i8*, i64)*)(i64 %pseudo, i64* nonnull %"@x_key", i64* nonnull %"@x_val", i64 0)
   call void @llvm.lifetime.end.p0i8(i64 -1, i8* nonnull %4)
   call void @llvm.lifetime.end.p0i8(i64 -1, i8* nonnull %5)
+  ret i64 0
+}
+
+; Function Attrs: argmemonly nounwind
+declare void @llvm.lifetime.end.p0i8(i64, i8* nocapture) #1
+
+attributes #0 = { nounwind }
+attributes #1 = { argmemonly nounwind }
+)EXPECTED");
+}
+
+TEST(codegen, builtin_name_wild)
+{
+  test("tracepoint:syscalls:sys_enter_nanoslee* { @x = name }",
+
+R"EXPECTED(; Function Attrs: nounwind
+declare i64 @llvm.bpf.pseudo(i64, i64) #0
+
+; Function Attrs: argmemonly nounwind
+declare void @llvm.lifetime.start.p0i8(i64, i8* nocapture) #1
+
+define i64 @"tracepoint:syscalls:sys_enter_nanosleep"(i8* nocapture readnone) local_unnamed_addr section "s_tracepoint:syscalls:sys_enter_nanosleep" {
+entry:
+  %"@x_val" = alloca i64, align 8
+  %"@x_key" = alloca i64, align 8
+  %1 = bitcast i64* %"@x_key" to i8*
+  call void @llvm.lifetime.start.p0i8(i64 -1, i8* nonnull %1)
+  store i64 0, i64* %"@x_key", align 8
+  %2 = bitcast i64* %"@x_val" to i8*
+  call void @llvm.lifetime.start.p0i8(i64 -1, i8* nonnull %2)
+  store i64 1, i64* %"@x_val", align 8
+  %pseudo = tail call i64 @llvm.bpf.pseudo(i64 1, i64 1)
+  %update_elem = call i64 inttoptr (i64 2 to i64 (i8*, i8*, i8*, i64)*)(i64 %pseudo, i64* nonnull %"@x_key", i64* nonnull %"@x_val", i64 0)
+  call void @llvm.lifetime.end.p0i8(i64 -1, i8* nonnull %1)
+  call void @llvm.lifetime.end.p0i8(i64 -1, i8* nonnull %2)
   ret i64 0
 }
 
@@ -2203,7 +2203,104 @@
 )EXPECTED");
 }
 
-<<<<<<< HEAD
+TEST(codegen, ternary_int)
+{
+  test("kprobe:f { @x = pid < 10000 ? 1 : 2; }",
+
+R"EXPECTED(; Function Attrs: nounwind
+declare i64 @llvm.bpf.pseudo(i64, i64) #0
+
+; Function Attrs: argmemonly nounwind
+declare void @llvm.lifetime.start.p0i8(i64, i8* nocapture) #1
+
+define i64 @"kprobe:f"(i8* nocapture readnone) local_unnamed_addr section "s_kprobe:f" {
+entry:
+  %"@x_val" = alloca i64, align 8
+  %"@x_key" = alloca i64, align 8
+  %get_pid_tgid = tail call i64 inttoptr (i64 14 to i64 ()*)()
+  %1 = icmp ult i64 %get_pid_tgid, 42949672960000
+  %. = select i1 %1, i64 1, i64 2
+  %2 = bitcast i64* %"@x_key" to i8*
+  call void @llvm.lifetime.start.p0i8(i64 -1, i8* nonnull %2)
+  store i64 0, i64* %"@x_key", align 8
+  %3 = bitcast i64* %"@x_val" to i8*
+  call void @llvm.lifetime.start.p0i8(i64 -1, i8* nonnull %3)
+  store i64 %., i64* %"@x_val", align 8
+  %pseudo = tail call i64 @llvm.bpf.pseudo(i64 1, i64 1)
+  %update_elem = call i64 inttoptr (i64 2 to i64 (i8*, i8*, i8*, i64)*)(i64 %pseudo, i64* nonnull %"@x_key", i64* nonnull %"@x_val", i64 0)
+  call void @llvm.lifetime.end.p0i8(i64 -1, i8* nonnull %2)
+  call void @llvm.lifetime.end.p0i8(i64 -1, i8* nonnull %3)
+  ret i64 0
+}
+
+; Function Attrs: argmemonly nounwind
+declare void @llvm.lifetime.end.p0i8(i64, i8* nocapture) #1
+
+attributes #0 = { nounwind }
+attributes #1 = { argmemonly nounwind }
+)EXPECTED");
+}
+
+TEST(codegen, ternary_str)
+{
+  test("kprobe:f { @x = pid < 10000 ? \"lo\" : \"hi\"; }",
+
+R"EXPECTED(; Function Attrs: nounwind
+declare i64 @llvm.bpf.pseudo(i64, i64) #0
+
+; Function Attrs: argmemonly nounwind
+declare void @llvm.lifetime.start.p0i8(i64, i8* nocapture) #1
+
+define i64 @"kprobe:f"(i8* nocapture readnone) local_unnamed_addr section "s_kprobe:f" {
+entry:
+  %"@x_key" = alloca i64, align 8
+  %buf = alloca [64 x i8], align 1
+  %1 = getelementptr inbounds [64 x i8], [64 x i8]* %buf, i64 0, i64 0
+  call void @llvm.lifetime.start.p0i8(i64 -1, i8* nonnull %1)
+  %get_pid_tgid = tail call i64 inttoptr (i64 14 to i64 ()*)()
+  %2 = icmp ult i64 %get_pid_tgid, 42949672960000
+  br i1 %2, label %left, label %right
+
+left:                                             ; preds = %entry
+  store i8 108, i8* %1, align 1
+  %str.sroa.3.0..sroa_idx = getelementptr inbounds [64 x i8], [64 x i8]* %buf, i64 0, i64 1
+  store i8 111, i8* %str.sroa.3.0..sroa_idx, align 1
+  %str.sroa.4.0..sroa_idx = getelementptr inbounds [64 x i8], [64 x i8]* %buf, i64 0, i64 2
+  call void @llvm.memset.p0i8.i64(i8* nonnull %str.sroa.4.0..sroa_idx, i8 0, i64 61, i32 1, i1 false)
+  br label %done
+
+right:                                            ; preds = %entry
+  store i8 104, i8* %1, align 1
+  %str1.sroa.3.0..sroa_idx = getelementptr inbounds [64 x i8], [64 x i8]* %buf, i64 0, i64 1
+  store i8 105, i8* %str1.sroa.3.0..sroa_idx, align 1
+  %str1.sroa.4.0..sroa_idx = getelementptr inbounds [64 x i8], [64 x i8]* %buf, i64 0, i64 2
+  call void @llvm.memset.p0i8.i64(i8* nonnull %str1.sroa.4.0..sroa_idx, i8 0, i64 61, i32 1, i1 false)
+  br label %done
+
+done:                                             ; preds = %right, %left
+  %3 = getelementptr inbounds [64 x i8], [64 x i8]* %buf, i64 0, i64 63
+  store i8 0, i8* %3, align 1
+  %4 = bitcast i64* %"@x_key" to i8*
+  call void @llvm.lifetime.start.p0i8(i64 -1, i8* nonnull %4)
+  store i64 0, i64* %"@x_key", align 8
+  %pseudo = tail call i64 @llvm.bpf.pseudo(i64 1, i64 1)
+  %update_elem = call i64 inttoptr (i64 2 to i64 (i8*, i8*, i8*, i64)*)(i64 %pseudo, i64* nonnull %"@x_key", [64 x i8]* nonnull %buf, i64 0)
+  call void @llvm.lifetime.end.p0i8(i64 -1, i8* nonnull %4)
+  call void @llvm.lifetime.end.p0i8(i64 -1, i8* nonnull %1)
+  ret i64 0
+}
+
+; Function Attrs: argmemonly nounwind
+declare void @llvm.lifetime.end.p0i8(i64, i8* nocapture) #1
+
+; Function Attrs: argmemonly nounwind
+declare void @llvm.memset.p0i8.i64(i8* nocapture writeonly, i8, i64, i32, i1) #1
+
+attributes #0 = { nounwind }
+attributes #1 = { argmemonly nounwind }
+)EXPECTED");
+}
+
 TEST(codegen, struct_integers)
 {
   auto expected = R"EXPECTED(; Function Attrs: nounwind
@@ -2374,23 +2471,15 @@
 TEST(codegen, struct_char)
 {
   auto expected = R"EXPECTED(; Function Attrs: nounwind
-=======
-TEST(codegen, ternary_int)
-{
-  test("kprobe:f { @x = pid < 10000 ? 1 : 2; }",
-
-R"EXPECTED(; Function Attrs: nounwind
->>>>>>> 492e1f86
-declare i64 @llvm.bpf.pseudo(i64, i64) #0
-
-; Function Attrs: argmemonly nounwind
-declare void @llvm.lifetime.start.p0i8(i64, i8* nocapture) #1
-
-define i64 @"kprobe:f"(i8* nocapture readnone) local_unnamed_addr section "s_kprobe:f" {
-entry:
-  %"@x_val" = alloca i64, align 8
-  %"@x_key" = alloca i64, align 8
-<<<<<<< HEAD
+declare i64 @llvm.bpf.pseudo(i64, i64) #0
+
+; Function Attrs: argmemonly nounwind
+declare void @llvm.lifetime.start.p0i8(i64, i8* nocapture) #1
+
+define i64 @"kprobe:f"(i8* nocapture readnone) local_unnamed_addr section "s_kprobe:f" {
+entry:
+  %"@x_val" = alloca i64, align 8
+  %"@x_key" = alloca i64, align 8
   %Foo.x = alloca i8, align 1
   call void @llvm.lifetime.start.p0i8(i64 -1, i8* nonnull %Foo.x)
   %probe_read = call i64 inttoptr (i64 4 to i64 (i8*, i64, i8*)*)(i8* nonnull %Foo.x, i64 1, i64 0)
@@ -2633,30 +2722,14 @@
   %update_elem = call i64 inttoptr (i64 2 to i64 (i8*, i8*, i8*, i64)*)(i64 %pseudo, i64* nonnull %"@x_key", i64* nonnull %"@x_val", i64 0)
   call void @llvm.lifetime.end.p0i8(i64 -1, i8* nonnull %3)
   call void @llvm.lifetime.end.p0i8(i64 -1, i8* nonnull %5)
-=======
-  %get_pid_tgid = tail call i64 inttoptr (i64 14 to i64 ()*)()
-  %1 = icmp ult i64 %get_pid_tgid, 42949672960000
-  %. = select i1 %1, i64 1, i64 2
-  %2 = bitcast i64* %"@x_key" to i8*
-  call void @llvm.lifetime.start.p0i8(i64 -1, i8* nonnull %2)
-  store i64 0, i64* %"@x_key", align 8
-  %3 = bitcast i64* %"@x_val" to i8*
-  call void @llvm.lifetime.start.p0i8(i64 -1, i8* nonnull %3)
-  store i64 %., i64* %"@x_val", align 8
-  %pseudo = tail call i64 @llvm.bpf.pseudo(i64 1, i64 1)
-  %update_elem = call i64 inttoptr (i64 2 to i64 (i8*, i8*, i8*, i64)*)(i64 %pseudo, i64* nonnull %"@x_key", i64* nonnull %"@x_val", i64 0)
-  call void @llvm.lifetime.end.p0i8(i64 -1, i8* nonnull %2)
-  call void @llvm.lifetime.end.p0i8(i64 -1, i8* nonnull %3)
->>>>>>> 492e1f86
-  ret i64 0
-}
-
-; Function Attrs: argmemonly nounwind
-declare void @llvm.lifetime.end.p0i8(i64, i8* nocapture) #1
-
-attributes #0 = { nounwind }
-attributes #1 = { argmemonly nounwind }
-<<<<<<< HEAD
+  ret i64 0
+}
+
+; Function Attrs: argmemonly nounwind
+declare void @llvm.lifetime.end.p0i8(i64, i8* nocapture) #1
+
+attributes #0 = { nounwind }
+attributes #1 = { argmemonly nounwind }
 )EXPECTED";
 
   test("struct Bar { int x; } struct Foo { struct Bar bar; }"
@@ -2741,24 +2814,13 @@
 TEST(codegen, struct_nested_struct_anon)
 {
   auto expected = R"EXPECTED(; Function Attrs: nounwind
-=======
-)EXPECTED");
-}
-
-TEST(codegen, ternary_str)
-{
-  test("kprobe:f { @x = pid < 10000 ? \"lo\" : \"hi\"; }",
-
-R"EXPECTED(; Function Attrs: nounwind
->>>>>>> 492e1f86
-declare i64 @llvm.bpf.pseudo(i64, i64) #0
-
-; Function Attrs: argmemonly nounwind
-declare void @llvm.lifetime.start.p0i8(i64, i8* nocapture) #1
-
-define i64 @"kprobe:f"(i8* nocapture readnone) local_unnamed_addr section "s_kprobe:f" {
-entry:
-<<<<<<< HEAD
+declare i64 @llvm.bpf.pseudo(i64, i64) #0
+
+; Function Attrs: argmemonly nounwind
+declare void @llvm.lifetime.start.p0i8(i64, i8* nocapture) #1
+
+define i64 @"kprobe:f"(i8* nocapture readnone) local_unnamed_addr section "s_kprobe:f" {
+entry:
   %"@x_val" = alloca i64, align 8
   %"@x_key" = alloca i64, align 8
   %"Foo::(anonymous at definitions.h:1:14).x" = alloca i32, align 4
@@ -3008,60 +3070,20 @@
   %update_elem4 = call i64 inttoptr (i64 2 to i64 (i8*, i8*, i8*, i64)*)(i64 %pseudo3, i64* nonnull %"@str_key", i8* nonnull %4, i64 0)
   call void @llvm.lifetime.end.p0i8(i64 -1, i8* nonnull %5)
   call void @llvm.lifetime.end.p0i8(i64 -1, i8* nonnull %4)
-=======
-  %"@x_key" = alloca i64, align 8
-  %buf = alloca [64 x i8], align 1
-  %1 = getelementptr inbounds [64 x i8], [64 x i8]* %buf, i64 0, i64 0
-  call void @llvm.lifetime.start.p0i8(i64 -1, i8* nonnull %1)
-  %get_pid_tgid = tail call i64 inttoptr (i64 14 to i64 ()*)()
-  %2 = icmp ult i64 %get_pid_tgid, 42949672960000
-  br i1 %2, label %left, label %right
-
-left:                                             ; preds = %entry
-  store i8 108, i8* %1, align 1
-  %str.sroa.3.0..sroa_idx = getelementptr inbounds [64 x i8], [64 x i8]* %buf, i64 0, i64 1
-  store i8 111, i8* %str.sroa.3.0..sroa_idx, align 1
-  %str.sroa.4.0..sroa_idx = getelementptr inbounds [64 x i8], [64 x i8]* %buf, i64 0, i64 2
-  call void @llvm.memset.p0i8.i64(i8* nonnull %str.sroa.4.0..sroa_idx, i8 0, i64 61, i32 1, i1 false)
-  br label %done
-
-right:                                            ; preds = %entry
-  store i8 104, i8* %1, align 1
-  %str1.sroa.3.0..sroa_idx = getelementptr inbounds [64 x i8], [64 x i8]* %buf, i64 0, i64 1
-  store i8 105, i8* %str1.sroa.3.0..sroa_idx, align 1
-  %str1.sroa.4.0..sroa_idx = getelementptr inbounds [64 x i8], [64 x i8]* %buf, i64 0, i64 2
-  call void @llvm.memset.p0i8.i64(i8* nonnull %str1.sroa.4.0..sroa_idx, i8 0, i64 61, i32 1, i1 false)
-  br label %done
-
-done:                                             ; preds = %right, %left
-  %3 = getelementptr inbounds [64 x i8], [64 x i8]* %buf, i64 0, i64 63
-  store i8 0, i8* %3, align 1
-  %4 = bitcast i64* %"@x_key" to i8*
-  call void @llvm.lifetime.start.p0i8(i64 -1, i8* nonnull %4)
-  store i64 0, i64* %"@x_key", align 8
-  %pseudo = tail call i64 @llvm.bpf.pseudo(i64 1, i64 1)
-  %update_elem = call i64 inttoptr (i64 2 to i64 (i8*, i8*, i8*, i64)*)(i64 %pseudo, i64* nonnull %"@x_key", [64 x i8]* nonnull %buf, i64 0)
-  call void @llvm.lifetime.end.p0i8(i64 -1, i8* nonnull %4)
-  call void @llvm.lifetime.end.p0i8(i64 -1, i8* nonnull %1)
->>>>>>> 492e1f86
-  ret i64 0
-}
-
-; Function Attrs: argmemonly nounwind
-declare void @llvm.lifetime.end.p0i8(i64, i8* nocapture) #1
-
-; Function Attrs: argmemonly nounwind
-<<<<<<< HEAD
+  ret i64 0
+}
+
+; Function Attrs: argmemonly nounwind
+declare void @llvm.lifetime.end.p0i8(i64, i8* nocapture) #1
+
+; Function Attrs: argmemonly nounwind
 declare void @llvm.memcpy.p0i8.p0i8.i64(i8* nocapture writeonly, i8* nocapture readonly, i64, i32, i1) #1
 
 ; Function Attrs: argmemonly nounwind
-=======
->>>>>>> 492e1f86
 declare void @llvm.memset.p0i8.i64(i8* nocapture writeonly, i8, i64, i32, i1) #1
 
 attributes #0 = { nounwind }
 attributes #1 = { argmemonly nounwind }
-<<<<<<< HEAD
 )EXPECTED";
 
   test("struct Foo { char str[32]; }"
@@ -3071,9 +3093,6 @@
        "  @str = @foo.str;"
        "}",
        expected);
-=======
-)EXPECTED");
->>>>>>> 492e1f86
 }
 
 } // namespace codegen
